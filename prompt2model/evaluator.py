--- conflicted
+++ resolved
@@ -1,4 +1,6 @@
-<<<<<<< HEAD
+"""An interface for automatic model evaluation.
+"""
+
 import datasets
 from typing import Any, Dict, List
 
@@ -16,15 +18,4 @@
     model_path: str, prompt_spec: PromptSpec, test_data: datasets.Dataset
 ) -> Dict[str, Any]:
     # raise NotImplementedError
-    return {"accuracy": -1.0}
-=======
-"""An interface for evaluators.
-
-Input:
-   1) Path to trained model
-   2) Metrics to use (how to specify???)
-
-Output:
-   Dictionary of metric values
-"""
->>>>>>> d347f5c4
+    return {"accuracy": -1.0}