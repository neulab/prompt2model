--- conflicted
+++ resolved
@@ -98,17 +98,12 @@
         shuffled_dataset = concatenated_dataset.shuffle(seed=seed_generator.get_seed())
         inputs = shuffled_dataset["model_input"]
         outputs = shuffled_dataset["output_col"]
-<<<<<<< HEAD
         input_encodings = self.tokenizer(
             inputs, truncation=True, max_length=self.model_max_length, padding=True
         )
         output_encodings = self.tokenizer(
             outputs, truncation=True, max_length=self.model_max_length, padding=True
         )
-=======
-        input_encodings = self.tokenizer(inputs, truncation=False, padding=True)
-        output_encodings = self.tokenizer(outputs, truncation=False, padding=True)
->>>>>>> 4249d2bb
         # Create attention masks
         attention_masks = (
             torch.tensor(input_encodings["input_ids"]) != self.model.config.pad_token_id
@@ -154,11 +149,8 @@
             ground_truth = np.where(
                 ground_truth != -100, ground_truth, self.tokenizer.pad_token_id
             )
-<<<<<<< HEAD
-=======
             # -100 is a special value used in PyTorch and Hugging Face Transformers
             # to indicate tokens that should be ignored in the loss computation.
->>>>>>> 4249d2bb
             ground_strings = self.tokenizer.batch_decode(
                 ground_truth, skip_special_tokens=True
             )
