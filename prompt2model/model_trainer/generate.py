--- conflicted
+++ resolved
@@ -96,21 +96,12 @@
         output_encodings = self.tokenizer.batch_encode_plus(
             outputs, truncation=True, max_length=self.model_max_length, padding=True
         )
-<<<<<<< HEAD
-=======
-        # If the model has an encoder, calculate the length of the labels and
-        # set the ids of the original input's condition to -100
-        if self.has_encoder:
-            labels = output_encodings["input_ids"]
-            for i, label in enumerate(labels):
-                labels[i] = [-100 for _ in label]
-        else:
-            labels = input_encodings["input_ids"]
->>>>>>> f390ac7e
         preprocessed_dict = {
             "input_ids": input_encodings["input_ids"],
             "attention_mask": input_encodings["attention_mask"],
-            "labels": labels,
+            "labels": output_encodings["input_ids"]
+            if self.has_encoder
+            else input_encodings["input_ids"],
         }
         return datasets.Dataset.from_dict(preprocessed_dict)
 
@@ -145,11 +136,8 @@
             ground_truth = np.where(
                 ground_truth != -100, ground_truth, self.tokenizer.pad_token_id
             )
-<<<<<<< HEAD
-=======
             # -100 is a special value used in PyTorch and Hugging Face Transformers
             # to indicate tokens that should be ignored in the loss computation.
->>>>>>> f390ac7e
             ground_strings = self.tokenizer.batch_decode(
                 ground_truth, skip_special_tokens=True
             )
