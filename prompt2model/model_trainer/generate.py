"""A trainer class to train generation models."""

from __future__ import annotations  # noqa FI58

import logging
import os
from typing import Any

import datasets
import evaluate
import numpy as np
import torch
import transformers
from datasets import concatenate_datasets
from transformers import Seq2SeqTrainer, Seq2SeqTrainingArguments

from prompt2model.model_trainer.base import BaseTrainer
from prompt2model.utils import seed_generator

os.environ["TOKENIZERS_PARALLELISM"] = "false"


class GenerationModelTrainer(BaseTrainer):
    """Trainer for T5 type (encoder-decoder) model and GPT type (deocder-only) model."""

    def __init__(
        self,
        pretrained_model_name: str,
        has_encoder: bool,
        model_max_length: int | None = None,
    ):
        """Initializes a new instance of HuggingFace pre-trained model.

        Args:
            pretrained_model_name: HuggingFace pre-trained model name.
                Only supported encoder-decoder model or atuoregressive model.
            has_encoder: Whether the model has an encoder.
                If True, it's a T5-type model (encoder-decoder transformer).
                If fasle, it's a GPT-type model (atuoregressive transformer).
            model_max_length: model_max_length allows model to handle
                longer sequences, and customize sequence lengths as required
                for your specific use case.
        """
        self.has_encoder = has_encoder
        self.training_args = Seq2SeqTrainingArguments(
            output_dir="./result",
            logging_steps=8,
            evaluation_strategy="epoch",
            save_strategy="epoch",
        )
        self.model_max_length = model_max_length
        if self.has_encoder:
            self.model = transformers.T5ForConditionalGeneration.from_pretrained(
                pretrained_model_name
            )
            if model_max_length:
                self.tokenizer = transformers.T5Tokenizer.from_pretrained(
                    pretrained_model_name, model_max_length=model_max_length
                )
            else:
                self.tokenizer = transformers.T5Tokenizer.from_pretrained(
                    pretrained_model_name
                )
        else:
            if model_max_length is not None:
                logging.warning("model_max_length is only supported for T5 models")
            self.model = transformers.AutoModelForCausalLM.from_pretrained(
                pretrained_model_name
            )
            self.tokenizer = transformers.AutoTokenizer.from_pretrained(
                pretrained_model_name
            )

        if self.tokenizer.pad_token is None:
            self.tokenizer.pad_token = self.tokenizer.eos_token
        if self.model.config.pad_token_id is None:
            self.model.config.pad_token_id = self.tokenizer.eos_token_id
            # Save the pad_id to the model's config instead of the function

    def preprocess_dataset(
        self, dataset_list: list[datasets.Dataset]
    ) -> datasets.Dataset:
        """Concatenate and preprocess the training/validation datasets.

        Args:
            dataset_list: List of datasets wit model_input and output_col columns.

        Returns:
            A `datasets.Dataset` object containing the preprocessed data with:
                "input_ids": A list of token IDs for the encoded input texts.
                "attention_mask": A list of 0/1 indicating which tokens are padding.
                "labels": A list of token IDs for the encoded output texts.
        """
        concatenated_dataset = concatenate_datasets(dataset_list)
        shuffled_dataset = concatenated_dataset.shuffle(seed=seed_generator.get_seed())
        inputs = shuffled_dataset["model_input"]
        outputs = shuffled_dataset["output_col"]
        input_encodings = self.tokenizer(
            inputs, truncation=True, max_length=self.model_max_length, padding=True
        )
        output_encodings = self.tokenizer(
            outputs, truncation=True, max_length=self.model_max_length, padding=True
        )
<<<<<<< HEAD
        # Create attention masks
        attention_masks = (
            torch.tensor(input_encodings["input_ids"]) != self.model.config.pad_token_id
        ).tolist()

        preprocessed_dict = {
            "input_ids": input_encodings["input_ids"],
            "attention_mask": attention_masks,
            "labels": output_encodings["input_ids"]
            if self.has_encoder
            else input_encodings["input_ids"],
=======
        attention_masks = (
            torch.tensor(input_encodings["input_ids"]) != self.model.config.pad_token_id
        ).tolist()
        # If the model has an encoder, calculate the length of the labels and
        # set the ids of the original input's condition to -100
        if self.has_encoder:
            labels = output_encodings["input_ids"]
            for i, label in enumerate(labels):
                labels[i] = [-100 for _ in label]
        else:
            labels = input_encodings["input_ids"]
        preprocessed_dict = {
            "input_ids": input_encodings["input_ids"],
            "attention_mask": attention_masks,
            "labels": labels,
>>>>>>> 34e24d41
        }
        return datasets.Dataset.from_dict(preprocessed_dict)

    def train_model(
        self,
        hyperparameter_choices: dict[str, Any],
        training_datasets: list[datasets.Dataset],
        validation_datasets: list[datasets.Dataset] | None = None,
    ) -> tuple[transformers.PreTrainedModel, transformers.PreTrainedTokenizer]:
        """Train a text generation model.

        Args:
            hyperparameter_choices: A dictionary of hyperparameter choices.
            training_datasets: Training datasets with `input_col` and `output_col`.
            validation_datasets: Validation datasets during training. If not provided,
                15% of training data will be splited from training_datasets to validate.

        Returns:
            A trained HuggingFace model and tokenizer.
        """

        def compute_metrics(eval_preds):
            metrics = [
                evaluate.load("chrf"),
                evaluate.load("exact_match"),
                evaluate.load("bertscore"),
            ]
            logits, ground_truth = eval_preds
            predicted_strings = self.tokenizer.batch_decode(
                logits, skip_special_tokens=True
            )
            ground_truth = np.where(
                ground_truth != -100, ground_truth, self.tokenizer.pad_token_id
            )
<<<<<<< HEAD
            # -100 is a special value used in PyTorch and Hugging Face Transformers
            # to indicate tokens that should be ignored in the loss computation.
=======
>>>>>>> 34e24d41
            ground_strings = self.tokenizer.batch_decode(
                ground_truth, skip_special_tokens=True
            )
            metric_values = {}
            for metric in metrics:
                metric_name = metric.name
                assert metric_name in ["chr_f", "exact_match", "bert_score"]
                if metric_name == "chr_f":
                    metric.add_batch(
                        predictions=predicted_strings, references=ground_strings
                    )
                    metric_values["chr_f++"] = metric.compute(word_order=2)["score"]
                elif metric_name == "exact_match":
                    metric.add_batch(
                        predictions=predicted_strings, references=ground_strings
                    )
                    metric_values[metric_name] = metric.compute()["exact_match"]
                elif metric_name == "bert_score":
                    metric.add_batch(
                        predictions=predicted_strings, references=ground_strings
                    )
                    metric_values[metric_name] = metric.compute(
                        model_type="xlm-roberta-base"
                    )["f1"]
            return metric_values

        self.training_args.output_dir = hyperparameter_choices.get(
            "output_dir", "./result"
        )
        self.training_args.num_train_epochs = hyperparameter_choices.get(
            "num_train_epochs", 10
        )
        self.training_args.per_device_train_batch_size = hyperparameter_choices.get(
            "batch_size", 100
        )
        self.training_args.warmup_steps = hyperparameter_choices.get("warmup_steps", 0)
        self.training_args.weight_decay = hyperparameter_choices.get(
            "weight_decay", 0.01
        )
        self.training_args.logging_dir = hyperparameter_choices.get(
            "logging_dir", "./logs"
        )
        self.training_args.learning_rate = hyperparameter_choices.get(
            "learning_rate", 1e-4
        )
        self.training_args.predict_with_generate = True

        preprocessed_training_dataset = self.preprocess_dataset(training_datasets)
        if not validation_datasets:
            preprocessed_training_dataset = (
                preprocessed_training_dataset.train_test_split(
                    test_size=0.15, seed=seed_generator.get_seed()
                )
            )
            train_dataset = preprocessed_training_dataset["train"]
            val_dataset = preprocessed_training_dataset["test"]
        else:
            val_dataset = self.preprocess_dataset(validation_datasets)
            train_dataset = preprocessed_training_dataset
        trainer = Seq2SeqTrainer(
            model=self.model,
            args=self.training_args,
            train_dataset=train_dataset,
            eval_dataset=val_dataset,
            data_collator=transformers.DataCollatorForSeq2Seq(tokenizer=self.tokenizer)
            if self.has_encoder
            else transformers.DataCollatorForLanguageModeling(
                tokenizer=self.tokenizer, mlm=False
            ),
            optimizers=[
                torch.optim.AdamW(
                    params=self.model.parameters(), lr=self.training_args.learning_rate
                ),
                None,
            ],
            compute_metrics=compute_metrics,
        )

        # Train the model
        trainer.train()

        # Return the trained model and tokenizer
        return self.model, self.tokenizer<|MERGE_RESOLUTION|>--- conflicted
+++ resolved
@@ -101,19 +101,6 @@
         output_encodings = self.tokenizer(
             outputs, truncation=True, max_length=self.model_max_length, padding=True
         )
-<<<<<<< HEAD
-        # Create attention masks
-        attention_masks = (
-            torch.tensor(input_encodings["input_ids"]) != self.model.config.pad_token_id
-        ).tolist()
-
-        preprocessed_dict = {
-            "input_ids": input_encodings["input_ids"],
-            "attention_mask": attention_masks,
-            "labels": output_encodings["input_ids"]
-            if self.has_encoder
-            else input_encodings["input_ids"],
-=======
         attention_masks = (
             torch.tensor(input_encodings["input_ids"]) != self.model.config.pad_token_id
         ).tolist()
@@ -129,7 +116,6 @@
             "input_ids": input_encodings["input_ids"],
             "attention_mask": attention_masks,
             "labels": labels,
->>>>>>> 34e24d41
         }
         return datasets.Dataset.from_dict(preprocessed_dict)
 
@@ -164,11 +150,8 @@
             ground_truth = np.where(
                 ground_truth != -100, ground_truth, self.tokenizer.pad_token_id
             )
-<<<<<<< HEAD
             # -100 is a special value used in PyTorch and Hugging Face Transformers
             # to indicate tokens that should be ignored in the loss computation.
-=======
->>>>>>> 34e24d41
             ground_strings = self.tokenizer.batch_decode(
                 ground_truth, skip_special_tokens=True
             )
