--- conflicted
+++ resolved
@@ -3,18 +3,12 @@
 from __future__ import annotations  # noqa FI58
 
 import logging
-<<<<<<< HEAD
 import os
 from typing import Any
 
 import datasets
 import evaluate
 import numpy as np
-=======
-from typing import Any
-
-import datasets
->>>>>>> cf0b7e25
 import torch
 import transformers
 from datasets import concatenate_datasets
@@ -43,14 +37,8 @@
             has_encoder: Whether the model has an encoder.
                 If True, it's a T5-type model (encoder-decoder transformer).
                 If fasle, it's a GPT-type model (atuoregressive transformer).
-<<<<<<< HEAD
-            model_max_length: model_max_length allows model to handle
-                longer sequences, and customize sequence lengths as required
-                for your specific use case.
-=======
             model_max_length: this sets the maximum sentence length allowed by an
             encoder-decoder model. This can be customized for your specific use case.
->>>>>>> cf0b7e25
         """
         self.has_encoder = has_encoder
         self.training_args = Seq2SeqTrainingArguments(
@@ -73,13 +61,9 @@
                 )
         else:
             if model_max_length is not None:
-<<<<<<< HEAD
-                logging.warning("model_max_length is only supported for T5 models")
-=======
                 logging.warning(
                     "model_max_length is only supported for encoder-decoder models"
                 )
->>>>>>> cf0b7e25
             self.model = transformers.AutoModelForCausalLM.from_pretrained(
                 pretrained_model_name
             )
@@ -136,11 +120,7 @@
             hyperparameter_choices: A dictionary of hyperparameter choices.
             training_datasets: Training datasets with `input_col` and `output_col`.
             validation_datasets: Validation datasets during training. If not provided,
-<<<<<<< HEAD
-                15% of training data will be splited from training_datasets to validate.
-=======
                 15% of training data will be spilt from training_datasets to validate.
->>>>>>> cf0b7e25
 
         Returns:
             A trained HuggingFace model and tokenizer.
@@ -206,10 +186,7 @@
         self.training_args.learning_rate = hyperparameter_choices.get(
             "learning_rate", 1e-4
         )
-<<<<<<< HEAD
         self.training_args.predict_with_generate = True
-=======
->>>>>>> cf0b7e25
 
         preprocessed_training_dataset = self.preprocess_dataset(training_datasets)
         if not validation_datasets:
@@ -223,12 +200,7 @@
         else:
             val_dataset = self.preprocess_dataset(validation_datasets)
             train_dataset = preprocessed_training_dataset
-<<<<<<< HEAD
         trainer = Seq2SeqTrainer(
-=======
-        # Create the trainer
-        trainer = Trainer(
->>>>>>> cf0b7e25
             model=self.model,
             args=self.training_args,
             train_dataset=train_dataset,
@@ -244,10 +216,7 @@
                 ),
                 None,
             ],
-<<<<<<< HEAD
             compute_metrics=compute_metrics,
-=======
->>>>>>> cf0b7e25
         )
 
         # Train the model
