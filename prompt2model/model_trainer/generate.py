--- conflicted
+++ resolved
@@ -99,10 +99,7 @@
         Returns:
             The length of [suffix, ..., suffix] in [Others, suffix, ..., suffix].
         """
-<<<<<<< HEAD
-=======
         # Reverse the input_ids to get the length of right padding.
->>>>>>> 2b924b4b
         suffix_length = cls.get_left_padding_length(input_ids[::-1], padding_token_id)
         return suffix_length
 
@@ -139,13 +136,8 @@
             logging.warning(
                 (
                     "Truncation happened when tokenizing dataset."
-<<<<<<< HEAD
-                    " You should consider increasing the tokenizer_max_length."
-                    " Otherwise the truncation may lead to unexpected results."
-=======
                     " Consider increasing the tokenizer_max_length if possible."
                     " Otherwise, truncation may lead to unexpected results."
->>>>>>> 2b924b4b
                 )
             )
         input_encodings = self.tokenizer.batch_encode_plus(
@@ -174,11 +166,6 @@
                 length_of_padding_in_output_encoding_id = self.get_left_padding_length(
                     output_encoding_id, self.model.config.pad_token_id
                 )
-<<<<<<< HEAD
-                # We are using teaching force in training decoder-only model.
-=======
-
->>>>>>> 2b924b4b
                 # The index -100 is ignored for loss compute in Autoregressive model.
                 # Reference: https://huggingface.co/docs/transformers/model_doc/gpt2#transformers.GPT2DoubleHeadsModel.forward.labels # noqa E501
                 length_of_output_encoding_id_without_padding = (
@@ -187,11 +174,7 @@
                 )
                 assert (
                     length_of_output_encoding_id_without_padding != 0
-<<<<<<< HEAD
-                ), "One of the model_output is empty."
-=======
                 ), "One of the model's outputs is empty."
->>>>>>> 2b924b4b
                 label = [-100] * (
                     length_of_input_encoding_ids_with_padding
                     - length_of_output_encoding_id_without_padding
@@ -203,11 +186,7 @@
                 )
                 labels.append(label)
         else:
-<<<<<<< HEAD
-            # For T5 model, right padding token id should not be taken into
-=======
             # For T5 model,  the right padding token id should not be taken into
->>>>>>> 2b924b4b
             # account by the loss function. In PyTorch and Tensorflow, this can
             # be done by replacing them with -100, which is the ignore_index
             # of the CrossEntropyLoss.
@@ -247,11 +226,7 @@
         """Train a text generation model.
 
         Args:
-<<<<<<< HEAD
-            hyperparameter_choices: A dictionary of hyperparameter for training.
-=======
             hyperparameter_choices: A dictionary of hyperparameters for training.
->>>>>>> 2b924b4b
             training_datasets: Training datasets with `input_col` and `model_output`.
             validation_datasets: Validation datasets during training. If not provided,
                 15% of training data will be spilt from training_datasets to validate.
@@ -338,11 +313,7 @@
                         len(concatenated_training_dataset) > 1
                     ), "Training dataset should be larger than 1 for train_test_split."
                     splited_dataset = concatenated_training_dataset.train_test_split(
-<<<<<<< HEAD
-                        test_size=test_size, seed=self.training_seed
-=======
                         test_size=test_size, seed=seed_generator.get_seed()
->>>>>>> 2b924b4b
                     )
                     train_dataset = self.tokenize_dataset(splited_dataset["train"])
                     # the training dataset will be tokenized to train the model.
