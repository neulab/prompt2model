"""A trainer class to train generation models."""

from __future__ import annotations  # noqa FI58

import logging
import os
from itertools import takewhile
from typing import Any

import datasets
import torch
import transformers
from datasets import concatenate_datasets
from transformers import Seq2SeqTrainer, Seq2SeqTrainingArguments

from prompt2model.model_trainer.base import BaseTrainer
from prompt2model.model_trainer.callback import EvaluationCallback
from prompt2model.utils import seed_generator

os.environ["TOKENIZERS_PARALLELISM"] = "false"
logging.basicConfig(level=logging.INFO)


class GenerationModelTrainer(BaseTrainer):
    """Trainer for T5 type (encoder-decoder) model and GPT type (deocder-only) model."""

    def __init__(
        self,
        pretrained_model_name: str,
        has_encoder: bool,
        tokenizer_max_length: int | None = 512,
    ):
        """Initializes a new instance of GenerationModelTrainer.

        Args:
            pretrained_model_name: HuggingFace pre-trained model name.
                Only supported encoder-decoder model or atuoregressive model.
            has_encoder: Whether the model has an encoder.
                If True, it's a T5-type model (encoder-decoder transformer).
                If fasle, it's a GPT-type model (atuoregressive transformer).
            tokenizer_max_length: this sets the maximum sentence length the tokenizer
                is allowed to generate. This can be customized for your specific use case. # noqa E501
        """
        self.has_encoder = has_encoder
        self.tokenizer_max_length = tokenizer_max_length
        if self.tokenizer_max_length is None:
            logging.warning(
                (
                    "Set the tokenizer_max_length is preferable for finetuning model,"
                    " which saves the cost of training."
                )
            )
        if self.has_encoder:
            self.model = transformers.T5ForConditionalGeneration.from_pretrained(
                pretrained_model_name
            )
            self.tokenizer = transformers.T5Tokenizer.from_pretrained(
                pretrained_model_name
            )
        else:
            self.model = transformers.AutoModelForCausalLM.from_pretrained(
                pretrained_model_name
            )
            self.tokenizer = transformers.AutoTokenizer.from_pretrained(
                pretrained_model_name, padding_side="left"
            )

        if self.tokenizer.pad_token is None:
            self.tokenizer.pad_token = self.tokenizer.eos_token
        if self.model.config.pad_token_id is None:
            self.model.config.pad_token_id = self.tokenizer.eos_token_id
            # Save the pad_id to the model's config instead of the function

    def get_left_padding_length(cls, input_list, padding_token_id):
        """Get the left prefix length of the input list.

        Args:
            input_list: A list with the format of [prefix, ..., prefix, Others].
                The GPT tokenizer uses left padding.
            padding_token_id: The prefix of the input list.

        Returns:
            The length of [prefix, ..., prefix] in [prefix, ..., prefix, Others]
        """
        return len(list(takewhile(lambda x: x == padding_token_id, input_list)))

    def get_right_padding_length(cls, input_ids, padding_token_id):
        """Get the left prefix length of the input list.

        Args:
            input_list: A list with the format of [Others, suffix, ..., suffix].
                The T5 tokenizer uses right padding.
            padding_token_id: The suffix of the input list.

        Returns:
            The length of [suffix, ..., suffix] in [Others, suffix, ..., suffix].
        """
        # Reverse the input_ids to get the length of right padding.
        suffix_length = cls.get_left_padding_length(input_ids[::-1], padding_token_id)
        return suffix_length

    def tokenize_dataset(
        self, dataset: datasets.Dataset, shuffle: bool = True
    ) -> datasets.Dataset:
        """Tokenize the training/validation dataset.

        Args:
            dataset: Dataset.dataset with model_input and model_output columns.
            shuffle: Whether to shuffle the dataset.

        Returns:
            A `datasets.Dataset` object containing the preprocessed data with:
                "input_ids": numerical representations of input sequences to the model.
                "attention_mask": Mask to avoid performing attention on padding token
                    indices. Mask values selected in [0, 1]: 1 for tokens that are not
                    masked, 0 for masked tokens.
                "labels": Labels for language modeling. Indices are selected in
                    [-100, 0, ..., config.vocab_size - 1]. All labels set to -100 are
                    ignored (masked), the loss is only computed for labels in
                    [0, ..., config.vocab_size - 1].
        """
        if shuffle:
            dataset = dataset.shuffle(seed=seed_generator.get_seed())
        inputs = dataset["model_input"]
        outputs = dataset["model_output"]
        longest_input = max(inputs, key=len)
        longest_output = max(outputs, key=len)
        if self.tokenizer_max_length is not None and (
            len(self.tokenizer.tokenize(longest_input)) > self.tokenizer_max_length
            or len(self.tokenizer.tokenize(longest_output)) > self.tokenizer_max_length
        ):
            logging.warning(
                (
                    "Truncation happened when tokenizing dataset."
<<<<<<< HEAD
                    " You should consider increasing the tokenizer_max_length."
                    " Otherwise the truncation may lead to unexpected results."
=======
                    " Consider increasing the tokenizer_max_length if possible."
                    " Otherwise, truncation may lead to unexpected results."
>>>>>>> 2a7328eb
                )
            )
        input_encodings = self.tokenizer.batch_encode_plus(
            inputs,
            truncation=True,
            max_length=self.tokenizer_max_length,
            padding=True,
        )
        output_encodings = self.tokenizer.batch_encode_plus(
            outputs,
            truncation=True,
            max_length=self.tokenizer_max_length,
            padding=True,
        )

        labels = []
        if not self.has_encoder:
            length_of_input_encoding_ids_with_padding = len(
                input_encodings["input_ids"][0]
            )
            length_of_output_encoding_ids_with_padding = len(
                output_encodings["input_ids"][0]
            )
            for idx, input_id in enumerate(input_encodings["input_ids"]):
                output_encoding_id = output_encodings["input_ids"][idx]
                length_of_padding_in_output_encoding_id = self.get_left_padding_length(
                    output_encoding_id, self.model.config.pad_token_id
                )

                # The index -100 is ignored for loss compute in Autoregressive model.
                # Reference: https://huggingface.co/docs/transformers/model_doc/gpt2#transformers.GPT2DoubleHeadsModel.forward.labels # noqa E501
                length_of_output_encoding_id_without_padding = (
                    length_of_output_encoding_ids_with_padding
                    - length_of_padding_in_output_encoding_id
                )
                assert (
                    length_of_output_encoding_id_without_padding != 0
<<<<<<< HEAD
                ), "One of the model_output is empty."
=======
                ), "One of the model's outputs is empty."
>>>>>>> 2a7328eb
                label = [-100] * (
                    length_of_input_encoding_ids_with_padding
                    - length_of_output_encoding_id_without_padding
                ) + input_id[-length_of_output_encoding_id_without_padding:]
                assert (
                    len(label)
                    == length_of_input_encoding_ids_with_padding
                    == len(input_id)
                )
                labels.append(label)
        else:
<<<<<<< HEAD
            # For T5 model, right padding token id should not be taken into
=======
            # For T5 model,  the right padding token id should not be taken into
>>>>>>> 2a7328eb
            # account by the loss function. In PyTorch and Tensorflow, this can
            # be done by replacing them with -100, which is the ignore_index
            # of the CrossEntropyLoss.
            # Reference: https://huggingface.co/docs/transformers/v4.30.0/en/model_doc/t5#training # noqa E501
            for output_encoding_id in output_encodings["input_ids"]:
                length_of_right_padding_in_output_encoding_id = (
                    self.get_right_padding_length(
                        output_encoding_id, self.tokenizer.pad_token_id
                    )
                )
                label = (
                    (
                        output_encoding_id[
                            :-length_of_right_padding_in_output_encoding_id
                        ]
                        + [-100] * length_of_right_padding_in_output_encoding_id
                    )
                    if length_of_right_padding_in_output_encoding_id != 0
                    else output_encoding_id
                )
                assert len(label) == len(output_encoding_id)
                labels.append(label)

        preprocessed_dict = {
            "input_ids": input_encodings["input_ids"],
            "attention_mask": input_encodings["attention_mask"],
            "labels": labels,
        }
        return datasets.Dataset.from_dict(preprocessed_dict)

    def train_model(
        self,
        hyperparameter_choices: dict[str, Any],
        training_datasets: list[datasets.Dataset],
        validation_datasets: list[datasets.Dataset] | None = None,
    ) -> tuple[transformers.PreTrainedModel, transformers.PreTrainedTokenizer]:
        """Train a text generation model.

        Args:
            hyperparameter_choices: A dictionary of hyperparameters for training.
            training_datasets: Training datasets with `input_col` and `model_output`.
            validation_datasets: Validation datasets during training. If not provided,
                15% of training data will be spilt from training_datasets to validate.

        Returns:
            A trained HuggingFace model and tokenizer.
        """
        hyperparameter_choices_keys = set(hyperparameter_choices.keys())
        supported_keys = {
            "output_dir",
            "logging_steps",
            "evaluation_strategy",
            "save_strategy",
            "num_train_epochs",
            "per_device_train_batch_size",
            "warmup_steps",
            "weight_decay",
            "logging_dir",
            "learning_rate",
            "test_size",
        }
        assert hyperparameter_choices_keys.issubset(
            supported_keys
        ), f"Only support {supported_keys} as training parameters."
        training_args = Seq2SeqTrainingArguments(
            output_dir=hyperparameter_choices.get("output_dir", "./result"),
            logging_steps=hyperparameter_choices.get("logging_steps", 1),
            save_strategy=hyperparameter_choices.get("save_strategy", "no"),
            num_train_epochs=hyperparameter_choices.get("num_train_epochs", 10),
            per_device_train_batch_size=hyperparameter_choices.get(
                "per_device_train_batch_size", 100
            ),
            warmup_steps=hyperparameter_choices.get("warmup_steps", 0),
            weight_decay=hyperparameter_choices.get("weight_decay", 0.01),
            logging_dir=hyperparameter_choices.get("logging_dir", "./result"),
            learning_rate=hyperparameter_choices.get("learning_rate", 1e-4),
            predict_with_generate=True,
        )
        evaluation_strategy = hyperparameter_choices.get("evaluation_strategy", "epoch")
        if evaluation_strategy == "epoch":
            evaluate_after_epoch = True
        elif evaluation_strategy == "no":
            logging.info(
                "The traning doesn't set the evaluation strategy, the evaluation will be skipped."  # noqa E501
            )
            evaluate_after_epoch = False
        else:
            logging.warning(
                (
                    "Only `epoch` evaluation strategy is supported"
                    + ", the evaluation strategy will be set to evaluate_after_epoch."
                )
            )
            evaluate_after_epoch = True

        concatenated_training_dataset = concatenate_datasets(training_datasets)

        if evaluate_after_epoch is True:
            if validation_datasets is None:
                if not self.has_encoder:
                    # The validation dataset for autoregressive model is missed.
                    logging.warning(
                        (
                            (
                                "The validation split for autoregressive model is missed"  # noqa E501
                                + ", which should not contain labels as the training spilt."  # noqa E501
                                + " Thus this evaluation will be skipped."
                            )
                        )
                    )
                    train_dataset = self.tokenize_dataset(concatenated_training_dataset)
                    val_dataset = None
                    evaluate_after_epoch = False
                else:
                    # The validation dataset for encoder-decoder model is missed.
                    logging.warning(
                        (
                            "The validation split for encoder-decoder model is missed."  # noqa E501
                            + " The training dataset will be split to create the validation dataset."  # noqa E501
                        )
                    )
                    test_size = hyperparameter_choices.get("test_size", 0.15)
                    assert (
                        len(concatenated_training_dataset) > 1
                    ), "Training dataset should be larger than 1 for train_test_split."
                    splited_dataset = concatenated_training_dataset.train_test_split(
                        test_size=test_size, seed=seed_generator.get_seed()
                    )
                    train_dataset = self.tokenize_dataset(splited_dataset["train"])
                    # the training dataset will be tokenized to train the model.
                    # But we evaluate the model on the validation dataset in the
                    # call back with the model executor and model evaluator,
                    # the validation dataset should not be tokenized.
                    val_dataset = splited_dataset["test"]
            else:
                # the training dataset will be tokenized to train the model.
                # But we evaluate the model on the validation dataset in the
                # call back with the model executor and model evaluator,
                # the validation dataset should not be tokenized.
                train_dataset = self.tokenize_dataset(concatenated_training_dataset)
                val_dataset = concatenate_datasets(validation_datasets)
        else:
            if validation_datasets:
                logging.warning(
                    "The validation dataset is provided, but the evaluation is skipped."  # noqa E501
                )
            train_dataset = self.tokenize_dataset(concatenated_training_dataset)
        trainer = Seq2SeqTrainer(
            model=self.model,
            args=training_args,
            train_dataset=train_dataset,
            data_collator=transformers.DataCollatorForSeq2Seq(tokenizer=self.tokenizer)
            if self.has_encoder
            else transformers.DataCollatorForLanguageModeling(
                tokenizer=self.tokenizer, mlm=False
            ),
            optimizers=[
                torch.optim.AdamW(
                    params=self.model.parameters(), lr=training_args.learning_rate
                ),
                None,
            ],
        )

        if evaluate_after_epoch:
            assert val_dataset is not None, "Validation dataset is None"
            trainer.add_callback(
                EvaluationCallback(trainer, self.tokenizer, val_dataset)
            )

        # Train the model
        trainer.train()
        # Return the trained model and tokenizer
        return self.model, self.tokenizer<|MERGE_RESOLUTION|>--- conflicted
+++ resolved
@@ -132,13 +132,8 @@
             logging.warning(
                 (
                     "Truncation happened when tokenizing dataset."
-<<<<<<< HEAD
-                    " You should consider increasing the tokenizer_max_length."
-                    " Otherwise the truncation may lead to unexpected results."
-=======
                     " Consider increasing the tokenizer_max_length if possible."
                     " Otherwise, truncation may lead to unexpected results."
->>>>>>> 2a7328eb
                 )
             )
         input_encodings = self.tokenizer.batch_encode_plus(
@@ -176,11 +171,7 @@
                 )
                 assert (
                     length_of_output_encoding_id_without_padding != 0
-<<<<<<< HEAD
-                ), "One of the model_output is empty."
-=======
                 ), "One of the model's outputs is empty."
->>>>>>> 2a7328eb
                 label = [-100] * (
                     length_of_input_encoding_ids_with_padding
                     - length_of_output_encoding_id_without_padding
@@ -192,11 +183,7 @@
                 )
                 labels.append(label)
         else:
-<<<<<<< HEAD
-            # For T5 model, right padding token id should not be taken into
-=======
             # For T5 model,  the right padding token id should not be taken into
->>>>>>> 2a7328eb
             # account by the loss function. In PyTorch and Tensorflow, this can
             # be done by replacing them with -100, which is the ignore_index
             # of the CrossEntropyLoss.
