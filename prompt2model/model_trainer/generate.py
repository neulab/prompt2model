"""A trainer class to train generation models."""

from typing import Any

import datasets
import transformers
from datasets import concatenate_datasets
from transformers import Trainer, TrainingArguments

from prompt2model.model_trainer.base import BaseTrainer
from prompt2model.utils import seed_generator


class GenerationModelTrainer(BaseTrainer):
    """Trainer for T5 type (encoder-decoder) model and GPT type (deocder-only) model."""

    def __init__(self, pretrained_model_name: str, has_encoder: bool):
        """Initializes a new instance of HuggingFace pre-trained model.

        Args:
            pretrained_model_name: HuggingFace pre-trained model name.
                Only supported encoder-decoder model or atuoregressive model.
            has_encoder: Whether the model has an encoder.
                If True, it's a T5-type model (encoder-decoder transformer).
                If fasle, it's a GPT-type model (atuoregressive transformer).
        """
        self.has_encoder = has_encoder
        self.training_args = TrainingArguments(
            output_dir="./result",
            logging_steps=1000,
            evaluation_strategy="steps",
            eval_steps=1000,
            save_strategy="steps",
            save_steps=1000,
        )
        if self.has_encoder:
            self.model = transformers.T5ForConditionalGeneration.from_pretrained(
                pretrained_model_name
            )
            self.tokenizer = transformers.T5Tokenizer.from_pretrained(
                pretrained_model_name
            )
        else:
            self.model = transformers.AutoModelForCausalLM.from_pretrained(
                pretrained_model_name
            )
            self.tokenizer = transformers.AutoTokenizer.from_pretrained(
                pretrained_model_name
            )
            if self.tokenizer.pad_token is None:
                self.tokenizer.add_special_tokens({"pad_token": "[PAD]"})
            if self.model.config.pad_token_id is None:
<<<<<<< HEAD
                new_vocab_size = self.tokenizer.vocab_size + 1
                self.model.config.pad_token_id = new_vocab_size - 1
                self.model.resize_token_embeddings(len(self.tokenizer))
=======
                self.model.config.pad_token_id = 0
>>>>>>> e5e6e679
                self.model.config.attention_mask_fn = lambda input_ids: (
                    input_ids != self.model.config.pad_token_id
                ).float()

    def preprocess_dataset(self, dataset: datasets.Dataset):
        """Preprocesses the given dataset using self.tokenizer.

        Args:
            dataset: A dictionary-like object containing the input and output columns.

        Returns:
            A `datasets.Dataset` object containing the preprocessed data with:
                "input_ids": A list of token IDs for the encoded input texts.
                "attention_mask": A list of 0/1 indicating which tokens are padding.
                "labels": A list of token IDs for the encoded output texts.
        """
        inputs = dataset["model_input"]
        outputs = dataset["output_col"]
        input_encodings = self.tokenizer(inputs, truncation=False, padding=True)
        output_encodings = self.tokenizer(outputs, truncation=False, padding=True)

        return datasets.Dataset.from_dict(
            {
                "input_ids": input_encodings["input_ids"],
                "attention_mask": input_encodings["attention_mask"],
                "labels": output_encodings["input_ids"]
                if self.has_encoder
                else input_encodings["input_ids"],
            }
        )

    def train_model(
        self,
        training_datasets: list[datasets.Dataset],
        hyperparameter_choices: dict[str, Any],
    ) -> tuple[transformers.PreTrainedModel, transformers.PreTrainedTokenizer]:
        """Train a text generation model.

        Args:
            training_datasets: Training datasets with `input_col` and `output_col`.
            hyperparameter_choices: A dictionary of hyperparameter choices.

        Returns:
            A trained HuggingFace model.
        """
        self.training_args.output_dir = hyperparameter_choices.get(
            "output_dir", "./result"
        )
        self.training_args.num_train_epochs = hyperparameter_choices.get(
            "num_train_epochs", 10
        )
        self.training_args.per_device_train_batch_size = hyperparameter_choices.get(
            "batch_size", 100
        )
        self.training_args.warmup_steps = hyperparameter_choices.get("warmup_steps", 0)
        self.training_args.weight_decay = hyperparameter_choices.get(
            "weight_decay", 0.01
        )
        self.training_args.logging_dir = hyperparameter_choices.get(
            "logging_dir", "./logs"
        )

        # Concatenate and preprocess the training datasets
        training_dataset = concatenate_datasets(training_datasets)
        shuffled_dataset = training_dataset.shuffle(seed=seed_generator.get_seed())
        preprocessed_dataset = self.preprocess_dataset(shuffled_dataset)
        # Create the trainer
        trainer = Trainer(
            model=self.model,
            args=self.training_args,
            train_dataset=preprocessed_dataset,
            data_collator=transformers.DataCollatorForSeq2Seq(tokenizer=self.tokenizer)
            if self.has_encoder
            else transformers.DataCollatorForLanguageModeling(
                tokenizer=self.tokenizer, mlm=False
            ),
        )

        # Train the model
        trainer.train()

        # Return the trained model and tokenizer
        return self.model, self.tokenizer<|MERGE_RESOLUTION|>--- conflicted
+++ resolved
@@ -50,13 +50,8 @@
             if self.tokenizer.pad_token is None:
                 self.tokenizer.add_special_tokens({"pad_token": "[PAD]"})
             if self.model.config.pad_token_id is None:
-<<<<<<< HEAD
-                new_vocab_size = self.tokenizer.vocab_size + 1
-                self.model.config.pad_token_id = new_vocab_size - 1
+                self.model.config.pad_token_id = len(self.tokenizer)
                 self.model.resize_token_embeddings(len(self.tokenizer))
-=======
-                self.model.config.pad_token_id = 0
->>>>>>> e5e6e679
                 self.model.config.attention_mask_fn = lambda input_ids: (
                     input_ids != self.model.config.pad_token_id
                 ).float()
