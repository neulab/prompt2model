--- conflicted
+++ resolved
@@ -37,25 +37,15 @@
             has_encoder: Whether the model has an encoder.
                 If True, it's a T5-type model (encoder-decoder transformer).
                 If fasle, it's a GPT-type model (atuoregressive transformer).
-<<<<<<< HEAD
-            model_max_length: model_max_length allows model to handle
-                longer sequences, and customize sequence lengths as required
-                for your specific use case.
-=======
             model_max_length: this sets the maximum sentence length allowed by an
             encoder-decoder model. This can be customized for your specific use case.
->>>>>>> 939e61e3
         """
         self.has_encoder = has_encoder
         self.training_args = Seq2SeqTrainingArguments(
             output_dir="./result",
             logging_steps=8,
             evaluation_strategy="epoch",
-<<<<<<< HEAD
-            save_strategy="epoch",
-=======
             save_strategy="no",
->>>>>>> 939e61e3
         )
         self.model_max_length = model_max_length
         if self.has_encoder:
@@ -72,13 +62,9 @@
                 )
         else:
             if model_max_length is not None:
-<<<<<<< HEAD
-                logging.warning("model_max_length is only supported for T5 models")
-=======
                 logging.warning(
                     "model_max_length is only supported for encoder-decoder models"
                 )
->>>>>>> 939e61e3
             self.model = transformers.AutoModelForCausalLM.from_pretrained(
                 pretrained_model_name
             )
@@ -87,18 +73,9 @@
             )
 
         if self.tokenizer.pad_token is None:
-<<<<<<< HEAD
             self.tokenizer.pad_token = self.tokenizer.eos_token
         if self.model.config.pad_token_id is None:
             self.model.config.pad_token_id = self.tokenizer.eos_token_id
-=======
-            self.tokenizer.add_special_tokens({"pad_token": "[PAD]"})
-
-        if self.model.config.pad_token_id is None:
-            pad_id = len(self.tokenizer)
-            self.model.config.pad_token_id = pad_id
-            self.model.resize_token_embeddings(pad_id)
->>>>>>> 939e61e3
             # Save the pad_id to the model's config instead of the function
 
     def preprocess_dataset(
@@ -121,31 +98,18 @@
         outputs = shuffled_dataset["output_col"]
         input_encodings = self.tokenizer(
             inputs, truncation=True, max_length=self.model_max_length, padding=True
-<<<<<<< HEAD
         )
         output_encodings = self.tokenizer(
             outputs, truncation=True, max_length=self.model_max_length, padding=True
         )
         # Create attention masks
-        attention_masks = (
-=======
-        )
-        output_encodings = self.tokenizer(
-            outputs, truncation=True, max_length=self.model_max_length, padding=True
-        )
-        # Create attention masks
         attention_mask = (
->>>>>>> 939e61e3
             torch.tensor(input_encodings["input_ids"]) != self.model.config.pad_token_id
         ).tolist()
 
         preprocessed_dict = {
             "input_ids": input_encodings["input_ids"],
-<<<<<<< HEAD
-            "attention_mask": attention_masks,
-=======
             "attention_mask": attention_mask,
->>>>>>> 939e61e3
             "labels": output_encodings["input_ids"]
             if self.has_encoder
             else input_encodings["input_ids"],
@@ -164,11 +128,7 @@
             hyperparameter_choices: A dictionary of hyperparameter choices.
             training_datasets: Training datasets with `input_col` and `output_col`.
             validation_datasets: Validation datasets during training. If not provided,
-<<<<<<< HEAD
-                15% of training data will be splited from training_datasets to validate.
-=======
                 15% of training data will be spilt from training_datasets to validate.
->>>>>>> 939e61e3
 
         Returns:
             A trained HuggingFace model and tokenizer.
