"""A trainer class to train generation models."""

from __future__ import annotations  # noqa FI58

import logging
import os
from typing import Any

import datasets
import evaluate
import numpy as np
import torch
import transformers
from datasets import concatenate_datasets
from transformers import Seq2SeqTrainer, Seq2SeqTrainingArguments

from prompt2model.model_trainer.base import BaseTrainer
from prompt2model.utils import seed_generator

os.environ["TOKENIZERS_PARALLELISM"] = "false"


class GenerationModelTrainer(BaseTrainer):
    """Trainer for T5 type (encoder-decoder) model and GPT type (deocder-only) model."""

    def __init__(
        self,
        pretrained_model_name: str,
        has_encoder: bool,
        model_max_length: int | None = None,
    ):
        """Initializes a new instance of HuggingFace pre-trained model.

        Args:
            pretrained_model_name: HuggingFace pre-trained model name.
                Only supported encoder-decoder model or atuoregressive model.
            has_encoder: Whether the model has an encoder.
                If True, it's a T5-type model (encoder-decoder transformer).
                If fasle, it's a GPT-type model (atuoregressive transformer).
            model_max_length: this sets the maximum sentence length allowed by an
            encoder-decoder model. This can be customized for your specific use case.
        """
        self.has_encoder = has_encoder
        self.model_max_length = model_max_length
        if self.has_encoder:
            self.model = transformers.T5ForConditionalGeneration.from_pretrained(
                pretrained_model_name
            )
            if model_max_length:
                self.tokenizer = transformers.T5Tokenizer.from_pretrained(
                    pretrained_model_name, model_max_length=model_max_length
                )
            else:
                self.tokenizer = transformers.T5Tokenizer.from_pretrained(
                    pretrained_model_name
                )
        else:
            if model_max_length is not None:
                logging.warning(
                    "model_max_length is only supported for encoder-decoder models"
                )
            self.model = transformers.AutoModelForCausalLM.from_pretrained(
                pretrained_model_name
            )
            self.tokenizer = transformers.AutoTokenizer.from_pretrained(
                pretrained_model_name
            )

        if self.tokenizer.pad_token is None:
            self.tokenizer.pad_token = self.tokenizer.eos_token
        if self.model.config.pad_token_id is None:
            self.model.config.pad_token_id = self.tokenizer.eos_token_id
            # Save the pad_id to the model's config instead of the function

    def preprocess_dataset(
        self, dataset_list: list[datasets.Dataset]
    ) -> datasets.Dataset:
        """Concatenate and preprocess the training/validation datasets.

        Args:
            dataset_list: List of datasets wit model_input and output_col columns.

        Returns:
            A `datasets.Dataset` object containing the preprocessed data with:
                "input_ids": A list of token IDs for the encoded input texts.
                "attention_mask": A list of 0/1 indicating which tokens are padding.
                "labels": A list of token IDs for the encoded output texts.
        """
        concatenated_dataset = concatenate_datasets(dataset_list)
        shuffled_dataset = concatenated_dataset.shuffle(seed=seed_generator.get_seed())
        inputs = shuffled_dataset["model_input"]
        outputs = shuffled_dataset["output_col"]
<<<<<<< HEAD
        input_encodings = self.tokenizer.batch_encode_plus(
            inputs, truncation=True, max_length=self.model_max_length, padding=True
        )
        output_encodings = self.tokenizer.batch_encode_plus(
            outputs, truncation=True, max_length=self.model_max_length, padding=True
        )
=======
        input_encodings = self.tokenizer(
            inputs, truncation=True, max_length=self.model_max_length, padding=True
        )
        output_encodings = self.tokenizer(
            outputs, truncation=True, max_length=self.model_max_length, padding=True
        )
        # Create attention masks
        attention_mask = (
            torch.tensor(input_encodings["input_ids"]) != self.model.config.pad_token_id
        ).tolist()
>>>>>>> 8e127353
        # If the model has an encoder, calculate the length of the labels and
        # set the ids of the original input's condition to -100
        if self.has_encoder:
            labels = output_encodings["input_ids"]
            for i, label in enumerate(labels):
                labels[i] = [-100 for _ in label]
        else:
            labels = input_encodings["input_ids"]
        preprocessed_dict = {
            "input_ids": input_encodings["input_ids"],
<<<<<<< HEAD
            "attention_mask": input_encodings["attention_mask"],
            "labels": labels,
=======
            "attention_mask": attention_mask,
            "labels": output_encodings["input_ids"]
            if self.has_encoder
            else input_encodings["input_ids"],
>>>>>>> 8e127353
        }
        return datasets.Dataset.from_dict(preprocessed_dict)

    def train_model(
        self,
        hyperparameter_choices: dict[str, Any],
        training_datasets: list[datasets.Dataset],
        validation_datasets: list[datasets.Dataset] | None = None,
    ) -> tuple[transformers.PreTrainedModel, transformers.PreTrainedTokenizer]:
        """Train a text generation model.

        Args:
            hyperparameter_choices: A dictionary of hyperparameter choices.
            training_datasets: Training datasets with `input_col` and `output_col`.
            validation_datasets: Validation datasets during training. If not provided,
                15% of training data will be spilt from training_datasets to validate.

        Returns:
            A trained HuggingFace model and tokenizer.
        """

        def compute_metrics(eval_preds):
            metrics = [
                evaluate.load("chrf"),
                evaluate.load("exact_match"),
                evaluate.load("bertscore"),
            ]
            logits, ground_truth = eval_preds
            predicted_strings = self.tokenizer.batch_decode(
                logits, skip_special_tokens=True
            )
            ground_truth = np.where(
                ground_truth != -100, ground_truth, self.tokenizer.pad_token_id
            )
<<<<<<< HEAD
=======
            # -100 is a special value used in PyTorch and Hugging Face Transformers
            # to indicate tokens that should be ignored in the loss computation.
>>>>>>> 8e127353
            ground_strings = self.tokenizer.batch_decode(
                ground_truth, skip_special_tokens=True
            )
            metric_values = {}
            for metric in metrics:
                metric_name = metric.name
                assert metric_name in ["chr_f", "exact_match", "bert_score"]
                if metric_name == "chr_f":
                    metric.add_batch(
                        predictions=predicted_strings, references=ground_strings
                    )
                    metric_values["chr_f++"] = metric.compute(word_order=2)["score"]
                elif metric_name == "exact_match":
                    metric.add_batch(
                        predictions=predicted_strings, references=ground_strings
                    )
                    metric_values[metric_name] = metric.compute()["exact_match"]
                elif metric_name == "bert_score":
                    metric.add_batch(
                        predictions=predicted_strings, references=ground_strings
                    )
                    metric_values[metric_name] = metric.compute(
                        model_type="xlm-roberta-base"
                    )["f1"]
            return metric_values

        hyperparameter_choices_keys = set(hyperparameter_choices.keys())
        supported_keys = {
            "output_dir",
            "logging_steps",
            "evaluation_strategy",
            "save_strategy",
            "num_train_epochs",
            "per_device_train_batch_size",
            "warmup_steps",
            "weight_decay",
            "logging_dir",
            "learning_rate",
        }
        assert hyperparameter_choices_keys.issubset(
            supported_keys
        ), f"Only support {supported_keys} as training parameters"
        training_args = Seq2SeqTrainingArguments(
            output_dir=hyperparameter_choices.get("output_dir", "./result"),
            logging_steps=hyperparameter_choices.get("logging_steps", 8),
            evaluation_strategy=hyperparameter_choices.get(
                "evaluation_strategy", "epoch" if self.has_encoder else "no"
            ),
            save_strategy=hyperparameter_choices.get("save_strategy", "no"),
            num_train_epochs=hyperparameter_choices.get("num_train_epochs", 10),
            per_device_train_batch_size=hyperparameter_choices.get(
                "per_device_train_batch_size", 100
            ),
            warmup_steps=hyperparameter_choices.get("warmup_steps", 0),
            weight_decay=hyperparameter_choices.get("weight_decay", 0.01),
            logging_dir=hyperparameter_choices.get("logging_dir", "./logs"),
            learning_rate=hyperparameter_choices.get("learning_rate", 1e-4),
            predict_with_generate=True,
        )
        if training_args.evaluation_strategy != "no" and self.has_encoder is False:
            logging.warning(
                "Decoder-only model doesn't support evaluation during training"
            )
            training_args.evaluation_strategy = "no"
        preprocessed_training_dataset = self.preprocess_dataset(training_datasets)
        if self.has_encoder:
            if not validation_datasets:
                preprocessed_training_dataset = (
                    preprocessed_training_dataset.train_test_split(
                        test_size=0.15, seed=seed_generator.get_seed()
                    )
                )
                train_dataset = preprocessed_training_dataset["train"]
                val_dataset = preprocessed_training_dataset["test"]
            else:
                val_dataset = self.preprocess_dataset(validation_datasets)
                train_dataset = preprocessed_training_dataset
        else:
            if validation_datasets:
                logging.warning(
                    "Decoder-only model doesn't support evaluation during training"
                )
            train_dataset = preprocessed_training_dataset
            val_dataset = None
        trainer = Seq2SeqTrainer(
            model=self.model,
            args=training_args,
            train_dataset=train_dataset,
            eval_dataset=val_dataset,
            data_collator=transformers.DataCollatorForSeq2Seq(tokenizer=self.tokenizer)
            if self.has_encoder
            else transformers.DataCollatorForLanguageModeling(
                tokenizer=self.tokenizer, mlm=False
            ),
            optimizers=[
                torch.optim.AdamW(
                    params=self.model.parameters(), lr=training_args.learning_rate
                ),
                None,
            ],
            compute_metrics=compute_metrics if self.has_encoder else None,
        )

        # Train the model
        trainer.train()

        # Return the trained model and tokenizer
        return self.model, self.tokenizer<|MERGE_RESOLUTION|>--- conflicted
+++ resolved
@@ -90,25 +90,12 @@
         shuffled_dataset = concatenated_dataset.shuffle(seed=seed_generator.get_seed())
         inputs = shuffled_dataset["model_input"]
         outputs = shuffled_dataset["output_col"]
-<<<<<<< HEAD
         input_encodings = self.tokenizer.batch_encode_plus(
             inputs, truncation=True, max_length=self.model_max_length, padding=True
         )
         output_encodings = self.tokenizer.batch_encode_plus(
             outputs, truncation=True, max_length=self.model_max_length, padding=True
         )
-=======
-        input_encodings = self.tokenizer(
-            inputs, truncation=True, max_length=self.model_max_length, padding=True
-        )
-        output_encodings = self.tokenizer(
-            outputs, truncation=True, max_length=self.model_max_length, padding=True
-        )
-        # Create attention masks
-        attention_mask = (
-            torch.tensor(input_encodings["input_ids"]) != self.model.config.pad_token_id
-        ).tolist()
->>>>>>> 8e127353
         # If the model has an encoder, calculate the length of the labels and
         # set the ids of the original input's condition to -100
         if self.has_encoder:
@@ -119,15 +106,8 @@
             labels = input_encodings["input_ids"]
         preprocessed_dict = {
             "input_ids": input_encodings["input_ids"],
-<<<<<<< HEAD
             "attention_mask": input_encodings["attention_mask"],
             "labels": labels,
-=======
-            "attention_mask": attention_mask,
-            "labels": output_encodings["input_ids"]
-            if self.has_encoder
-            else input_encodings["input_ids"],
->>>>>>> 8e127353
         }
         return datasets.Dataset.from_dict(preprocessed_dict)
 
@@ -162,11 +142,8 @@
             ground_truth = np.where(
                 ground_truth != -100, ground_truth, self.tokenizer.pad_token_id
             )
-<<<<<<< HEAD
-=======
             # -100 is a special value used in PyTorch and Hugging Face Transformers
             # to indicate tokens that should be ignored in the loss computation.
->>>>>>> 8e127353
             ground_strings = self.tokenizer.batch_decode(
                 ground_truth, skip_special_tokens=True
             )
