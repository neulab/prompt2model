"""A trainer class to train generation models."""

from typing import Any

import datasets
import transformers
from datasets import concatenate_datasets
from transformers import Trainer, TrainingArguments

from prompt2model.model_trainer.base import BaseTrainer
from prompt2model.utils import seed_generator


class GenerationModelTrainer(BaseTrainer):
    """Trainer for T5 type (encoder-decoder) model and GPT type (deocder-only) model."""

    def __init__(self, pretrained_model_name: str, has_encoder: bool):
        """Initializes a new instance of HuggingFace pre-trained model.

        Args:
            pretrained_model_name: HuggingFace pre-trained model name.
                Only supported encoder-decoder model or atuoregressive model.
            has_encoder: Whether the model has an encoder.
                If True, it's a T5-type model (encoder-decoder transformer).
                If fasle, it's a GPT-type model (atuoregressive transformer).
        """
        self.has_encoder = has_encoder
        self.training_args = TrainingArguments(
            output_dir="./result",
            logging_steps=1000,
            evaluation_strategy="steps",
            eval_steps=1000,
            save_strategy="steps",
            save_steps=1000,
        )
        if self.has_encoder:
            self.model = transformers.T5ForConditionalGeneration.from_pretrained(
                pretrained_model_name
            )
            self.tokenizer = transformers.T5Tokenizer.from_pretrained(
                pretrained_model_name
            )
        else:
            self.model = transformers.AutoModelForCausalLM.from_pretrained(
                pretrained_model_name
            )
            self.tokenizer = transformers.AutoTokenizer.from_pretrained(
                pretrained_model_name
            )
<<<<<<< HEAD
            if self.tokenizer.pad_token is None:
                self.tokenizer.add_special_tokens({"pad_token": "[PAD]"})
            if self.model.config.pad_token_id is None:
                self.model.config.pad_token_id = 0
                self.model.config.attention_mask_fn = lambda input_ids: (
                    input_ids != self.model.config.pad_token_id
                ).float()
=======
        if self.tokenizer.pad_token is None:
            self.tokenizer.add_special_tokens({"pad_token": "[PAD]"})
        if self.model.config.pad_token_id is None:
            self.model.config.pad_token_id = len(self.tokenizer)
            self.model.resize_token_embeddings(len(self.tokenizer))
            self.model.config.attention_mask_fn = lambda input_ids: (
                input_ids != self.model.config.pad_token_id
            ).float()
>>>>>>> 104930de

    def preprocess_dataset(self, dataset: datasets.Dataset):
        """Preprocesses the given dataset using self.tokenizer.

        Args:
            dataset: A dictionary-like object containing the input and output columns.

        Returns:
            A `datasets.Dataset` object containing the preprocessed data with:
                "input_ids": A list of token IDs for the encoded input texts.
                "attention_mask": A list of 0/1 indicating which tokens are padding.
                "labels": A list of token IDs for the encoded output texts.
        """
        inputs = dataset["model_input"]
        outputs = dataset["output_col"]
        input_encodings = self.tokenizer(inputs, truncation=False, padding=True)
        output_encodings = self.tokenizer(outputs, truncation=False, padding=True)

        return datasets.Dataset.from_dict(
            {
                "input_ids": input_encodings["input_ids"],
                "attention_mask": input_encodings["attention_mask"],
                "labels": output_encodings["input_ids"]
                if self.has_encoder
                else input_encodings["input_ids"],
            }
        )

    def train_model(
        self,
        training_datasets: list[datasets.Dataset],
        hyperparameter_choices: dict[str, Any],
    ) -> tuple[transformers.PreTrainedModel, transformers.PreTrainedTokenizer]:
        """Train a text generation model.

        Args:
            training_datasets: Training datasets with `input_col` and `output_col`.
            hyperparameter_choices: A dictionary of hyperparameter choices.

        Returns:
            A trained HuggingFace model.
        """
        self.training_args.output_dir = hyperparameter_choices.get(
            "output_dir", "./result"
        )
        self.training_args.num_train_epochs = hyperparameter_choices.get(
            "num_train_epochs", 10
        )
        self.training_args.per_device_train_batch_size = hyperparameter_choices.get(
            "batch_size", 100
        )
        self.training_args.warmup_steps = hyperparameter_choices.get("warmup_steps", 0)
        self.training_args.weight_decay = hyperparameter_choices.get(
            "weight_decay", 0.01
        )
        self.training_args.logging_dir = hyperparameter_choices.get(
            "logging_dir", "./logs"
        )

        # Concatenate and preprocess the training datasets
        training_dataset = concatenate_datasets(training_datasets)
        shuffled_dataset = training_dataset.shuffle(seed=seed_generator.get_seed())
        preprocessed_dataset = self.preprocess_dataset(shuffled_dataset)
        # Create the trainer
        trainer = Trainer(
            model=self.model,
            args=self.training_args,
            train_dataset=preprocessed_dataset,
            data_collator=transformers.DataCollatorForSeq2Seq(tokenizer=self.tokenizer)
            if self.has_encoder
            else transformers.DataCollatorForLanguageModeling(
                tokenizer=self.tokenizer, mlm=False
            ),
        )

        # Train the model
        trainer.train()

        # Return the trained model and tokenizer
        return self.model, self.tokenizer<|MERGE_RESOLUTION|>--- conflicted
+++ resolved
@@ -47,15 +47,6 @@
             self.tokenizer = transformers.AutoTokenizer.from_pretrained(
                 pretrained_model_name
             )
-<<<<<<< HEAD
-            if self.tokenizer.pad_token is None:
-                self.tokenizer.add_special_tokens({"pad_token": "[PAD]"})
-            if self.model.config.pad_token_id is None:
-                self.model.config.pad_token_id = 0
-                self.model.config.attention_mask_fn = lambda input_ids: (
-                    input_ids != self.model.config.pad_token_id
-                ).float()
-=======
         if self.tokenizer.pad_token is None:
             self.tokenizer.add_special_tokens({"pad_token": "[PAD]"})
         if self.model.config.pad_token_id is None:
@@ -64,7 +55,6 @@
             self.model.config.attention_mask_fn = lambda input_ids: (
                 input_ids != self.model.config.pad_token_id
             ).float()
->>>>>>> 104930de
 
     def preprocess_dataset(self, dataset: datasets.Dataset):
         """Preprocesses the given dataset using self.tokenizer.
