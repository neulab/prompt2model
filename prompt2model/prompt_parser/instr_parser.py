"""An interface for prompt parsing."""

from __future__ import annotations  # noqa FI58

import json
import os

import openai

from prompt2model.prompt_parser.base import PromptSpec, TaskType

from prompt2model.prompt_parser.instr_parser_prompt import (  # isort: split
    construct_prompt_for_instruction_parsing,
)
<<<<<<< HEAD
from prompt2model.utils import ChatGPTAgent, get_formatted_logger
=======
from prompt2model.utils import (
    API_ERRORS,
    APIAgent,
    get_formatted_logger,
    handle_api_error,
)
>>>>>>> a21ef8d4

logger = get_formatted_logger("PromptParser")

os.environ["TOKENIZERS_PARALLELISM"] = "false"


class PromptBasedInstructionParser(PromptSpec):
    """Parse the prompt to separate instructions from task demonstrations."""

    def __init__(self, task_type: TaskType, max_api_calls: int = None):
        """Initialize the prompt spec with empty parsed fields.

        We initialize the "instruction" and "examples" fields with None.
        These fields can be populated with the parse_from_prompt method.

        Args:
            task_type: Set a constant task type to use for all prompts.
            max_api_calls: The maximum number of API calls allowed,
                or None for unlimited.
        """
        self.task_type = task_type
        self._instruction: str | None = None
        self._examples: str | None = None
        if max_api_calls and max_api_calls <= 0:
            raise ValueError("max_api_calls must be > 0.")
        self.max_api_calls = max_api_calls
        self.api_call_counter = 0

    def extract_response(self, response: openai.Completion) -> tuple[str, str] | None:
        """Parse stuctured fields from the API response.

        Args:
            response: API response.

        Returns:
            If the API response is a valid JSON object and contains the required_keys,
                then returns a tuple consisting of:
                1) Instruction: The instruction parsed from the API response.
                2) Demonstrations: (Optional) demonstrations parsed from the
                API response.
            Else returns None.
        """
        response_text = response.choices[0]["message"]["content"]
        try:
            response_json = json.loads(response_text, strict=False)
        except json.decoder.JSONDecodeError:
            logger.warning("API response was not a valid JSON")
            return None

        required_keys = ["Instruction", "Demonstrations"]
        missing_keys = [key for key in required_keys if key not in response_json]
        if len(missing_keys) != 0:
            logger.warning(f'API response must contain {", ".join(required_keys)} keys')
            return None
        instruction_string = response_json["Instruction"].strip()
        demonstration_string = response_json["Demonstrations"].strip()
        return instruction_string, demonstration_string

    def parse_from_prompt(self, prompt: str) -> None:
        """Parse prompt into specific fields, stored as class member variables.

        This function directly stores the parsed fields into the class's member
        variables `instruction` and `examples`. So it has no return value.

        Args:
            prompt: User prompt to parse into two specific fields:
                    "instruction" and "demonstrations".
        """
        parsing_prompt_for_chatgpt = construct_prompt_for_instruction_parsing(prompt)

        chat_api = APIAgent()
        while True:
<<<<<<< HEAD
            self.api_call_counter += 1
            response = chat_api.generate_one_openai_chat_completion(
                parsing_prompt_for_chatgpt,
                temperature=0,
                presence_penalty=0,
                frequency_penalty=0,
            )

            if isinstance(response, Exception):
                extraction = None

=======
            try:
                self.api_call_counter += 1
                response = chat_api.generate_one_completion(
                    parsing_prompt_for_chatgpt,
                    temperature=0,
                    presence_penalty=0,
                    frequency_penalty=0,
                )
                extraction = self.extract_response(response)
                if extraction is not None:
                    self._instruction, self._examples = extraction
                    return None
                else:
                    if (
                        self.max_api_calls
                        and self.api_call_counter == self.max_api_calls
                    ):
                        logger.warning(
                            "Maximum number of API calls reached for PromptParser."
                        )
                        return None
            except API_ERRORS as e:
                self.api_call_counter = handle_api_error(e, self.api_call_counter)
>>>>>>> a21ef8d4
                if self.max_api_calls and self.api_call_counter >= self.max_api_calls:
                    logger.error("Maximum number of API calls reached.")
                    raise ValueError(
                        "Maximum number of API calls reached."
                    ) from response
            else:
                extraction = self.extract_response(response)

            if extraction is not None:
                self._instruction, self._examples = extraction
                return None
            else:
                if self.max_api_calls and self.api_call_counter == self.max_api_calls:
                    logger.warning(
                        "Maximum number of API calls reached for PromptParser."
                    )
                    return None<|MERGE_RESOLUTION|>--- conflicted
+++ resolved
@@ -12,16 +12,8 @@
 from prompt2model.prompt_parser.instr_parser_prompt import (  # isort: split
     construct_prompt_for_instruction_parsing,
 )
-<<<<<<< HEAD
-from prompt2model.utils import ChatGPTAgent, get_formatted_logger
-=======
-from prompt2model.utils import (
-    API_ERRORS,
-    APIAgent,
-    get_formatted_logger,
-    handle_api_error,
-)
->>>>>>> a21ef8d4
+
+from prompt2model.utils import APIAgent, get_formatted_logger
 
 logger = get_formatted_logger("PromptParser")
 
@@ -94,7 +86,6 @@
 
         chat_api = APIAgent()
         while True:
-<<<<<<< HEAD
             self.api_call_counter += 1
             response = chat_api.generate_one_openai_chat_completion(
                 parsing_prompt_for_chatgpt,
@@ -105,32 +96,6 @@
 
             if isinstance(response, Exception):
                 extraction = None
-
-=======
-            try:
-                self.api_call_counter += 1
-                response = chat_api.generate_one_completion(
-                    parsing_prompt_for_chatgpt,
-                    temperature=0,
-                    presence_penalty=0,
-                    frequency_penalty=0,
-                )
-                extraction = self.extract_response(response)
-                if extraction is not None:
-                    self._instruction, self._examples = extraction
-                    return None
-                else:
-                    if (
-                        self.max_api_calls
-                        and self.api_call_counter == self.max_api_calls
-                    ):
-                        logger.warning(
-                            "Maximum number of API calls reached for PromptParser."
-                        )
-                        return None
-            except API_ERRORS as e:
-                self.api_call_counter = handle_api_error(e, self.api_call_counter)
->>>>>>> a21ef8d4
                 if self.max_api_calls and self.api_call_counter >= self.max_api_calls:
                     logger.error("Maximum number of API calls reached.")
                     raise ValueError(
