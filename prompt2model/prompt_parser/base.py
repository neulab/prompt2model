--- conflicted
+++ resolved
@@ -33,10 +33,6 @@
         return self.instruction
 
     @property
-<<<<<<< HEAD
-    def get_examples(self) -> str | None:
-=======
     def get_examples(self) -> str:
->>>>>>> 21dd6df0
         """Return the natural language examples parsed from the prompt."""
         return self.examples or ""