"""Utilities to construct an LLM "metaprompt" for our instruction parser."""

from __future__ import annotations  # noqa FI58

import json

METAPROMPT_INSTRUCTION = """
As a PromptParser, your objective is to carefully analyze prompts and divide them into two distinct components: an 'Instruction' that provides the primary description of the task, and 'Demonstrations' which are optional examples showcasing the task. Your aim is to generate a JSON dictionary response containing the `Instruction` and `Demonstrations` fields, corresponding to these two components. In case there are no demonstrations provided, the 'Demonstrations' field should be marked as 'N/A'. When including demonstrations, only consider complete examples that consist of both input and output pairs, disregarding any incomplete ones. It is crucial to maintain the precise formatting, word choice, and punctuation exactly as presented in the original prompt. Here are some parsed output you can refer to.
"""  # noqa: E501

METAPROMPT_EXAMPLES = [
    (
        """I am trying to cluster entity strings on Wikipedia according to the Wikipedia article title they refer to. To help me with this, for a given entity name, please provide me with a comprehensive set of alternative names that could refer to the same entity. Entities may be weirdly truncated or ambiguous - e.g. "Wind" may refer to the band "Earth, Wind, and Fire" or to "rescue service". For each entity, I will provide you with a sentence where this entity is used to help you understand what this entity refers to. Generate a comprehensive set of alternate entity names as a JSON-formatted list.

Entity: "fictional character"
Context Sentence: "Jenna Marshall is a fictional character created by Sara Shepard for the `` Pretty Little Liars '' book series , and later developed for the Freeform television series adaptation by I. Marlene King and portrayed by Tammin Sursok ."
Alternate Entity Names: ["fictional characters", "characters", "character"]

Entity: "Catholicism"
Context Sentence: "At home , significantly more electorate residents spoke Italian , Cantonese , Mandarin and Greek at home , and whilst the top three religions (Catholicism , no religion and Anglicanism) differed little from other parts of Perth , Buddhism and Eastern Orthodox adherents outnumbered those of the Uniting Church ."
Alternate Entity Names: ["Catholic Church", "Roman Catholic", "Catholic"]

Entity: "Wind"
Context Sentence: "Illinois musicians with a # 1 Billboard Hot 100 hit include artists from the 1950s : Sam Cooke (d. 1964) ; from the 1960s : The Buckinghams ; from the 1970s : Earth , Wind & Fire , The Chi-Lites , The Staple Singers , Minnie Riperton , Styx ; from the 1980s : Chicago , Cheap Trick , REO Speedwagon , Survivor , Richard Marx ; from the 1990s : R. Kelly ; from the 2000s : Kanye West , Twista , Plain White T 's ."
""",  # noqa: E501
        {
            "Instruction": """I am trying to cluster entity strings on Wikipedia according to the Wikipedia article title they refer to. To help me with this, for a given entity name, please provide me with a comprehensive set of alternative names that could refer to the same entity. Entities may be weirdly truncated or ambiguous - e.g. "Wind" may refer to the band "Earth, Wind, and Fire" or to "rescue service". For each entity, I will provide you with a sentence where this entity is used to help you understand what this entity refers to. Generate a comprehensive set of alternate entity names as a JSON-formatted list.""",  # noqa: E501
            "Demonstrations": """Entity: "fictional character"
Context Sentence: "Jenna Marshall is a fictional character created by Sara Shepard for the `` Pretty Little Liars '' book series , and later developed for the Freeform television series adaptation by I. Marlene King and portrayed by Tammin Sursok ."
Alternate Entity Names: ["fictional characters", "characters", "character"]

Entity: "Catholicism"
Context Sentence: "At home , significantly more electorate residents spoke Italian , Cantonese , Mandarin and Greek at home , and whilst the top three religions (Catholicism , no religion and Anglicanism) differed little from other parts of Perth , Buddhism and Eastern Orthodox adherents outnumbered those of the Uniting Church ."
Alternate Entity Names: ["Catholic Church", "Roman Catholic", "Catholic"]""",  # noqa: E501
        },
    ),
    (
        """You are an expert baker answering users' questions. Reply as agent.

Example conversation:

User: Hey can you help me with something

Agent: Sure! What do you need help with?

User: I want to bake a cake but don't know what temperature to set the oven to.

Agent: For most cakes, the oven should be preheated to 350°F (177°C).

Current conversation:

User: [Insert user's question]

Agent:""",
        {
            "Instruction": (
                "You are an expert baker answering users' "
                + "questions. Reply as agent."
            ),
            "Demonstrations": """User: Hey can you help me with something

Agent: Sure! What do you need help with?

User: I want to bake a cake but don't know what temperature to set the oven to.

Agent: For most cakes, the oven should be preheated to 350°F (177°C).""",
        },
    ),
    (
        "You are given a list of integers. A list is shown by comma-separated numbers between two brackets. For example, [7,3,6] is a list. The number in location one is 7, the number in location two is 3, and the number in location three is 6. You should answer with a list such that every element at each location is equal to the product of elements at every other location in the input array. For example, if a list has four numbers, the answer you give should be created like this: First element of your list = product of second, third, and fourth elements in the given list. Second element of your list = product of First, third and fourth elements in the given list, etc.",  # noqa: E501
        {
            "Instruction": "You are given a list of integers. A list is shown by comma-separated numbers between two brackets. For example, [7,3,6] is a list. The number in location one is 7, the number in location two is 3, and the number in location three is 6. You should answer with a list such that every element at each location is equal to the product of elements at every other location in the input array. For example, if a list has four numbers, the answer you give should be created like this: First element of your list = product of second, third, and fourth elements in the given list. Second element of your list = product of First, third and fourth elements in the given list, etc.",  # noqa: E501
            "Demonstrations": "N/A",
        },
    ),
    (
        "I am learning Japanese. Please translate some Japanese sentences to English. For example, Japanese: その日、人類は思い出した。ヤツらに支配されていた恐怖を鳥籠の中に囚われていた屈辱を English: On that day, humanity remembered the fear of being dominated by them and the humiliation of being trapped in a birdcage.",  # noqa: E501
        {
            "Instruction": "I am learning Japanese. Please translate some Japanese sentences to English.",  # noqa: E501
            "Demonstrations": "Japanese: その日、人類は思い出した。ヤツらに支配されていた恐怖を鳥籠の中に囚われていた屈辱を English: On that day, humanity remembered the fear of being dominated by them and the humiliation of being trapped in a birdcage.",  # noqa: E501
        },
    ),
    (
        "来到美国后，我需要学习如何自己做饭。你能告诉我一些菜需要准备的原料么？这里有一些例子：1. 菜名：西红柿炒蛋。原料：2. 菜名：青椒肉丝炒肉。原料：瘦肉、青椒、调味料（如大蒜、姜、料酒、生抽、盐、糖、鸡精或味精、胡椒粉）、植物油。",  # noqa: E501
        {
            "Instruction": "来到美国后，我需要学习如何自己做饭。你能告诉我一些菜需要准备的原料么？",  # noqa: E501
            "Demonstrations": "2. 菜名：青椒肉丝炒肉。原料：瘦肉、青椒、调味料（如大蒜、姜、料酒、生抽、盐、糖、鸡精或味精、胡椒粉）、植物油。",  # noqa: E501
        },
    ),
    (
        "As a programer, I am learning software development. Here are some of my problems. Input: What is CI/CD? Output: CI/CD is a way to automate and speed up software development by continuously integrating code changes and deploying them quickly and reliably. Input: What is Git? Output:",  # noqa: E501
        {
            "Instruction": "As a programer, I am learning software development. Here are some of my problems.",  # noqa: E501
            "Demonstrations": " Input: What is CI/CD? Output: CI/CD is a way to automate and speed up software development by continuously integrating code changes and deploying them quickly and reliably.",  # noqa: E501
        },
    ),
]


def construct_single_demonstration(
    user_prompt: str,
    parse_dict: dict[str, str] | None,
    input_only: bool = False,
) -> str:
    """Format a demonstration or prediction example to give to an LLM.

    Args:
        user_prompt: A textual prompt describing the task.
        parse_dict: A parsing dictionary containing the correct prompt parse
                    corresponding to the given `user_prompt`.
        input_only: Whether the returned string should only contain
                    the input part. Defaults to False. This should be set to
                    true when constructing the final prediction template to be
                    completed by the LLM.
    """
    input_part = f'''Prompt: """\n{user_prompt}\n"""\n\nParsed Outputs:\n'''
    if input_only:
        return input_part
    output_part = json.dumps(parse_dict, ensure_ascii=False)
    return input_part + output_part


def construct_prompt_for_instruction_parsing(user_prompt: str) -> str:
    """A (GPT-3) prompt for separating instructions from demonstrations.

    Args:
        user_prompt: A user-generated prompt asking for a response.

    Returns:
        A prompt to instruct GPT-3 to parse the user's provided prompt.
    """
    prompt_sections = [METAPROMPT_INSTRUCTION]
    for prompt, correct_parse in METAPROMPT_EXAMPLES:
        prompt_sections.append(
            construct_single_demonstration(prompt, correct_parse, input_only=False)
        )
<<<<<<< HEAD
    inherent_all_prompts = "\n\n------\n\n".join(prompt_sections) + "\n\n------\n\n"
=======
    all_prompts = "\n\n------\n\n".join(prompt_sections)
>>>>>>> 5e69b42b
    user_input = construct_single_demonstration(user_prompt, None, input_only=True)
    all_prompts += (
        "After seeing these parsed output, please parse this prompt:\n\n" + user_input
    )
    return all_prompts<|MERGE_RESOLUTION|>--- conflicted
+++ resolved
@@ -134,11 +134,7 @@
         prompt_sections.append(
             construct_single_demonstration(prompt, correct_parse, input_only=False)
         )
-<<<<<<< HEAD
-    inherent_all_prompts = "\n\n------\n\n".join(prompt_sections) + "\n\n------\n\n"
-=======
-    all_prompts = "\n\n------\n\n".join(prompt_sections)
->>>>>>> 5e69b42b
+    all_prompts = "\n\n------\n\n".join(prompt_sections) + "\n\n------\n\n"
     user_input = construct_single_demonstration(user_prompt, None, input_only=True)
     all_prompts += (
         "After seeing these parsed output, please parse this prompt:\n\n" + user_input
