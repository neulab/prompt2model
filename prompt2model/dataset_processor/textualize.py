"""A dataset processor to convert datasets into Text2Text fashion."""

from __future__ import annotations  # noqa FI58

import logging

from prompt2model.dataset_processor.base import BaseProcessor


class TextualizeProcessor(BaseProcessor):
    """A class for pre-processing datasets before training."""

    def __init__(self, has_encoder: bool, eos_token: str | None = None) -> None:
        """Initialize the `TextualizeProcessor`.

        Args:
            has_encoder: Whether the retrieved model has an encoder.
                Encoder-decoder model like T5 has two model inputs.
                Decoder-only model like GPT only has one model input, thus
                `model_input` should be added with the `output_col`.
            eos_token: The end-of-sentence token of the tokenizer.
                The T5 tokenizer automatically adds eos token in the end of
                sequence. So only TextualizeProcessor for GPT model
                requires eos_token.
        """
        super().__init__(has_encoder, eos_token)
        if has_encoder and eos_token is not None:
            logging.info(
                (
                    "The T5 tokenizer automatically adds eos token in the end of sequence in when tokenizing."  # noqa E501
                    " So the eos_token of encoder-decoder model tokenizer is unnecessary."  # noqa E501
                )
            )
        elif not has_encoder and eos_token is None:
            logging.warning(
                (
                    "The autoregressive model tokenizer does not automatically add eos token in the end of the sequence."  # noqa E501
                    " So the `eos_token` of the autoregressive model is required."  # noqa E501
                )
            )

    def __init__(self, has_encoder: bool, eos_token: str | None = None) -> None:
        """Initialize the `TextualizeProcessor`.

        Args:
            has_encoder: Whether the retrieved model has an encoder.
                Encoder-decoder model like T5 has two model inputs.
                Decoder-only model like GPT only has one model input, thus
                `model_input` should be added with the `output_col`.
            eos_token: The end-of-sentence token of the tokenizer.
                The T5 tokenizer automatically adds eos token in the end of
                sequence. So only TextualizeProcessor for GPT model
                requires eos_token.
        """
        super().__init__(has_encoder, eos_token)
        if has_encoder and eos_token is not None:
            logging.info(
                (
                    "The T5 tokenizer automatically adds eos token in the end of sequence in when tokenizing."  # noqa E501
                    " So the eos_token of encoder-decoder model tokenizer is unnecessary."  # noqa E501
                )
            )
        elif not has_encoder and eos_token is None:
            logging.warning(
                (
                    "The autoregressive model tokenizer does not automatically add eos token in the end of the sequence."  # noqa E501
                    " So the `eos_token` of the autoregressive model is required."  # noqa E501
                )
            )

    @staticmethod
    def post_process_example(
        example: dict,
        instruction: str,
        task_id: int,
        has_encoder: bool,
        dataset_split: str,
        eos_token: str | None = None,
    ) -> dict:
        """Modifies the input column of a given example dictionary.

        Args:
            example: A dictionary representing an example.
            instruction: The instruction used as a prefix to explain the task.
            task_id: A tag marking which dataset (from dataset_dicts) this example
                comes from. Used for multi-task training.
            has_encoder: Whether the retrieved model has an encoder.
            dataset_split: The split of the example, i.e. train/val/test.
            eos_token: The end-of-sentence token of the tokenizer.

        Returns:
            A dictionary with `model_input` as the input to models
            and `model_output` as the expected output of models.
        """
        assert (
            "input_col" in example and "output_col" in example
        ), "Example dictionary must have 'input_col' and 'output_col' keys."
        assert dataset_split in (
            "train",
            "val",
            "test",
        ), "Datset split must be in train/val/test."

        if has_encoder:
            model_input = f"<task {task_id}>{instruction}\nExample:\n{example['input_col']}\nLabel:\n"  # noqa E501
            model_output = example["output_col"]
        else:
<<<<<<< HEAD
            # The T5 tokenizer automatically adds eos token in `add eos if not present`.
            # So the model_output for T5 model should not have eos token in the end.
=======
            # The T5 tokenizer automatically adds eos token in `add_eos_if_not_present`.
>>>>>>> 2b924b4b
            # On the contrary, model_output of GPT model need eos token in the end.
            if dataset_split == "train":
                model_output = example["output_col"] + eos_token
                model_input = f"<task {task_id}>{instruction}\nExample:\n{example['input_col']}\nLabel:\n{model_output}"  # noqa E501
            else:
                # The val/test split is only used for evaluation. Since our decode
                # method in the ModelExecutor set `skip_special_tokens=True`,
                # we do not need to add eos token in the end.
                model_output = example["output_col"]
                model_input = f"<task {task_id}>{instruction}\nExample:\n{example['input_col']}\nLabel:\n"  # noqa E501
        example["model_input"] = model_input
        example["model_output"] = model_output
        return example<|MERGE_RESOLUTION|>--- conflicted
+++ resolved
@@ -9,35 +9,6 @@
 
 class TextualizeProcessor(BaseProcessor):
     """A class for pre-processing datasets before training."""
-
-    def __init__(self, has_encoder: bool, eos_token: str | None = None) -> None:
-        """Initialize the `TextualizeProcessor`.
-
-        Args:
-            has_encoder: Whether the retrieved model has an encoder.
-                Encoder-decoder model like T5 has two model inputs.
-                Decoder-only model like GPT only has one model input, thus
-                `model_input` should be added with the `output_col`.
-            eos_token: The end-of-sentence token of the tokenizer.
-                The T5 tokenizer automatically adds eos token in the end of
-                sequence. So only TextualizeProcessor for GPT model
-                requires eos_token.
-        """
-        super().__init__(has_encoder, eos_token)
-        if has_encoder and eos_token is not None:
-            logging.info(
-                (
-                    "The T5 tokenizer automatically adds eos token in the end of sequence in when tokenizing."  # noqa E501
-                    " So the eos_token of encoder-decoder model tokenizer is unnecessary."  # noqa E501
-                )
-            )
-        elif not has_encoder and eos_token is None:
-            logging.warning(
-                (
-                    "The autoregressive model tokenizer does not automatically add eos token in the end of the sequence."  # noqa E501
-                    " So the `eos_token` of the autoregressive model is required."  # noqa E501
-                )
-            )
 
     def __init__(self, has_encoder: bool, eos_token: str | None = None) -> None:
         """Initialize the `TextualizeProcessor`.
@@ -105,12 +76,7 @@
             model_input = f"<task {task_id}>{instruction}\nExample:\n{example['input_col']}\nLabel:\n"  # noqa E501
             model_output = example["output_col"]
         else:
-<<<<<<< HEAD
-            # The T5 tokenizer automatically adds eos token in `add eos if not present`.
-            # So the model_output for T5 model should not have eos token in the end.
-=======
             # The T5 tokenizer automatically adds eos token in `add_eos_if_not_present`.
->>>>>>> 2b924b4b
             # On the contrary, model_output of GPT model need eos token in the end.
             if dataset_split == "train":
                 model_output = example["output_col"] + eos_token
