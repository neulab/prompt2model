--- conflicted
+++ resolved
@@ -61,19 +61,11 @@
 
     @abstractmethod
     def make_single_prediction(self, model_input: str) -> ModelOutput:
-<<<<<<< HEAD
         """Evaluate a model on one example.
-=======
-        """Make prediction on one example.
->>>>>>> 70c26d33
 
         Args:
             model_input: The input string to the model.
 
         Returns:
-<<<<<<< HEAD
-            A single model outputs, usually used in demo.
-=======
             A single model output, useful for exposing a model to a user interface.
->>>>>>> 70c26d33
         """