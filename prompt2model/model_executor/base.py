--- conflicted
+++ resolved
@@ -10,12 +10,6 @@
 import transformers
 
 from prompt2model.utils import get_formatted_logger
-<<<<<<< HEAD
-
-logger = get_formatted_logger("ModelExecutor")
-
-=======
->>>>>>> fa3a015f
 
 logger = get_formatted_logger("ModelExecutor")
 
