--- conflicted
+++ resolved
@@ -142,19 +142,10 @@
             logging.warning(
                 (
                     "Truncation happened when tokenizing dataset / input string."
-<<<<<<< HEAD
-                    " You should consider increasing the tokenizer_max_length."
-                    " Otherwise the truncation may lead to unexpected results."
-                )
-            )
-            inference_column = "model_input"
-            assert len(inference_dataset) == num_examples
-=======
                     " Consider increasing the tokenizer_max_length if possible."
                     " Otherwise, truncation may lead to unexpected results."
                 )
             )
->>>>>>> 2a7328eb
 
         for start_idx in range(0, num_examples, self.batch_size):
             end_idx = min(start_idx + self.batch_size, num_examples)
