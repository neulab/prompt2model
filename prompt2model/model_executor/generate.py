"""Model executor for generative models, including T5-type and GPT-type."""

import logging

import datasets
import torch

from prompt2model.model_executor import ModelExecutor, ModelOutput


class GenerationModelExecutor(ModelExecutor):
    """Model executor for T5-type and GPT-type models."""

    def make_prediction(self, single_model_input: str = None) -> list[ModelOutput]:
        """Evaluate a T5-type or GPT-type model on a test set.

        Args:
            single_model_input: An optional parameter. If `single_model_input` is None,
                the model executor will make prediction on self.test_set, else it will
                make prediction on the single_model_input.

        Returns:
            A list of model outputs, one for each element in the test set.
        """
        model_outputs = []
        if not single_model_input:
            inference_column = self.input_column
            num_examples = len(self.test_set)
            inference_dataset = self.test_set
        else:
            logging.info("Making single prediction for DemoCreator.")
            num_examples = 1
            inference_dataset = datasets.Dataset.from_dict(
                {"model_input": [single_model_input]}
<<<<<<< HEAD
            )
            inference_column = "model_input"
            assert len(inference_dataset) == num_examples
        longest_input = max(inference_dataset[inference_column], key=len)
        if (
            self.tokenizer_max_length is not None
            and len(self.tokenizer.tokenize(longest_input)) > self.tokenizer_max_length
        ):
            logging.warning(
                (
                    "Truncation happened when tokenizing dataset / input string."
                    " You should consider increasing the tokenizer_max_length."
                    " Otherwise the truncation may lead to unexpected results."
                )
=======
>>>>>>> aa663585
            )
            inference_column = "model_input"
            assert len(inference_dataset) == num_examples

        for start_idx in range(0, num_examples, self.batch_size):
            end_idx = min(start_idx + self.batch_size, num_examples)
            batch = datasets.Dataset.from_dict(inference_dataset[start_idx:end_idx])

            input_texts = batch[inference_column]
            encoded_inputs = self.tokenizer.batch_encode_plus(
                input_texts,
                truncation=True,
                max_length=self.tokenizer_max_length,
                padding=True,
                return_tensors="pt",
            )

            input_ids = encoded_inputs["input_ids"]
            attention_mask = encoded_inputs["attention_mask"]
            device = self.model.device
            output = self.model.generate(
                input_ids=input_ids.to(device),
                attention_mask=attention_mask.to(device),
                max_length=self.sequence_max_length,
                eos_token_id=self.model.config.eos_token_id,
                early_stopping=True,
<<<<<<< HEAD
                repetition_penalty=2.0,
=======
                num_beams=3,
                no_repeat_ngram_size=3,
>>>>>>> aa663585
            )

            for i, example in enumerate(batch):
                decoded_output = self.tokenizer.decode(
                    output[i], skip_special_tokens=True
                )
                logits = output[i].float()
                probs = torch.softmax(logits, dim=-1)
                confidence = probs.mean().item()
                model_output = ModelOutput(
                    prediction=decoded_output,
                    confidence=confidence,
                    auxiliary_info={
                        "example": example,
                        "input_text": input_texts[i],
                        "logits": logits,
                        "probs": probs,
                    },
                )
                model_outputs.append(model_output)

        return model_outputs

    def make_single_prediction(self, model_input: str) -> ModelOutput:
        """Mock evaluation on one example.

        Args:
            model_input: The input string to the model.

        Returns:
            A single model output, useful for exposing a model to a user interface.
        """
        model_output = self.make_prediction(single_model_input=model_input)[0]
        return model_output<|MERGE_RESOLUTION|>--- conflicted
+++ resolved
@@ -32,7 +32,6 @@
             num_examples = 1
             inference_dataset = datasets.Dataset.from_dict(
                 {"model_input": [single_model_input]}
-<<<<<<< HEAD
             )
             inference_column = "model_input"
             assert len(inference_dataset) == num_examples
@@ -47,8 +46,6 @@
                     " You should consider increasing the tokenizer_max_length."
                     " Otherwise the truncation may lead to unexpected results."
                 )
-=======
->>>>>>> aa663585
             )
             inference_column = "model_input"
             assert len(inference_dataset) == num_examples
@@ -75,12 +72,8 @@
                 max_length=self.sequence_max_length,
                 eos_token_id=self.model.config.eos_token_id,
                 early_stopping=True,
-<<<<<<< HEAD
-                repetition_penalty=2.0,
-=======
                 num_beams=3,
                 no_repeat_ngram_size=3,
->>>>>>> aa663585
             )
 
             for i, example in enumerate(batch):
