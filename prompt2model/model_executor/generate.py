--- conflicted
+++ resolved
@@ -47,11 +47,8 @@
                     " Otherwise the truncation may lead to unexpected results."
                 )
             )
-<<<<<<< HEAD
-=======
             inference_column = "model_input"
             assert len(inference_dataset) == num_examples
->>>>>>> 3d6f0c61
 
         for start_idx in range(0, num_examples, self.batch_size):
             end_idx = min(start_idx + self.batch_size, num_examples)
@@ -75,7 +72,8 @@
                 max_length=self.sequence_max_length,
                 eos_token_id=self.model.config.eos_token_id,
                 early_stopping=True,
-                repetition_penalty=2.0,
+                num_beams=3,
+                no_repeat_ngram_size=3,
             )
 
             for i, example in enumerate(batch):
