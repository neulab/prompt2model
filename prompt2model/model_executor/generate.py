"""Model executor for generative models, including T5-type and GPT-type."""
from __future__ import annotations  # noqa FI58

import logging
from typing import Any

import datasets
import torch

from prompt2model.model_executor import ModelExecutor, ModelOutput


class GenerationModelExecutor(ModelExecutor):
    """Model executor for T5-type and GPT-type models."""

    def generate(
        self,
        input_ids: list[torch.Tensor],
        attention_mask: list[torch.Tensor],
        hyperparameter_choices: dict[str, Any],
    ) -> list[torch.Tensor]:
        """Generates sequences of token IDs using the model.

        Args:
            input_ids: A list of token ID sequences.
            attention_mask: A list of binary masks indicating attended tokens.
            hyperparameter_choices: A dictionary of hyperparameters for inference.

        Returns:
            A list of model output tensors, one for each element in input_ids.
        """
        generate_strategy = hyperparameter_choices.get("generate_strategy", "greedy")
        assert generate_strategy in [
            "beam",  # beam search.
            "top_k",  # top_k sampling.
            "top_p",  # top_p sampling.
            "greedy",  # greedy search.
            "intersect",  # If both top_k and top_p are set, the model will
            # sample from the intersection of the top-k tokens and the top-p tokens.
        ], f"Only support top_k/top_p/intersect sampling and beam/greedy search for inference. But the passed in generate_strategy is {generate_strategy}"  # noqa 501
        if generate_strategy == "greedy":
            output = self.model.generate(
                input_ids=input_ids,
                attention_mask=attention_mask,
                max_length=self.sequence_max_length,
                eos_token_id=self.model.config.eos_token_id,
                early_stopping=True,
                repetition_penalty=hyperparameter_choices.get(
                    "repetition_penalty", 2.0
                ),
            )
        elif generate_strategy == "beam":
            output = self.model.generate(
                input_ids=input_ids,
                attention_mask=attention_mask,
                max_length=self.sequence_max_length,
                eos_token_id=self.model.config.eos_token_id,
                early_stopping=True,
                do_sample=False,
                repetition_penalty=hyperparameter_choices.get(
                    "repetition_penalty", 2.0
                ),
                num_beams=hyperparameter_choices.get("num_beams", 3),
            )
        elif generate_strategy == "top_k":
            output = self.model.generate(
                input_ids=input_ids,
                attention_mask=attention_mask,
                max_length=self.sequence_max_length,
                eos_token_id=self.model.config.eos_token_id,
                early_stopping=True,
                do_sample=True,
                repetition_penalty=hyperparameter_choices.get(
                    "repetition_penalty", 2.0
                ),
                top_k=hyperparameter_choices.get("top_k", 20),
            )
        elif generate_strategy == "top_p":
            output = self.model.generate(
                input_ids=input_ids,
                attention_mask=attention_mask,
                max_length=self.sequence_max_length,
                eos_token_id=self.model.config.eos_token_id,
                early_stopping=True,
                do_sample=True,
                repetition_penalty=hyperparameter_choices.get(
                    "repetition_penalty", 2.0
                ),
                top_p=hyperparameter_choices.get("top_p", 0.95),
            )
        else:
            # For intersect sampling.
            output = self.model.generate(
                input_ids=input_ids,
                attention_mask=attention_mask,
                max_length=self.sequence_max_length,
                eos_token_id=self.model.config.eos_token_id,
                early_stopping=True,
                do_sample=True,
                repetition_penalty=hyperparameter_choices.get(
                    "repetition_penalty", 2.0
                ),
                top_k=hyperparameter_choices.get("top_k", 20),
                top_p=hyperparameter_choices.get("top_p", 0.95),
            )
        return output

    def make_prediction(
        self,
<<<<<<< HEAD
        test_set: datasets.Dataset,
        input_column: str,
        hyperparameter_choices: dict[str, Any] | None = None,
=======
        single_model_input: str = None,
        hyperparameter_choices: dict[str, Any] = {},
>>>>>>> fcf72cc2
    ) -> list[ModelOutput]:
        """Make predictions with a T5-type or GPT-type model on a test set.

        Args:
            test_set: The dataset to make predictions on. Note that
                make_single_prediction will warp single_model_input
                into a inference_dataset with only one element.
            input_column: The dataset column to use as input to the model.
            hyperparameter_choices: A dictionary of hyperparameter for generate.

        Returns:
            A list of model outputs, one for each element in the test set.
        """
        num_examples = len(test_set)
        model_outputs = []
        longest_input = max(test_set[input_column], key=len)
        if (
            self.tokenizer_max_length is not None
            and len(self.tokenizer.tokenize(longest_input)) > self.tokenizer_max_length
        ):
            logging.warning(
                (
                    "Truncation happened when tokenizing dataset / input string."
                    " You should consider increasing the tokenizer_max_length."
                    " Otherwise the truncation may lead to unexpected results."
                )
            )

        for start_idx in range(0, num_examples, self.batch_size):
            end_idx = min(start_idx + self.batch_size, num_examples)
            batch = datasets.Dataset.from_dict(test_set[start_idx:end_idx])

            input_texts = batch[input_column]
            encoded_inputs = self.tokenizer.batch_encode_plus(
                input_texts,
                truncation=True,
                max_length=self.tokenizer_max_length,
                padding=True,
                return_tensors="pt",
            )
            device = self.model.device
            input_ids = encoded_inputs["input_ids"].to(device)
            attention_mask = encoded_inputs["attention_mask"].to(device)
            output = self.generate(
                input_ids=input_ids,
                attention_mask=attention_mask,
                hyperparameter_choices=hyperparameter_choices,
            )

            for idx, input_text in enumerate(input_texts):
                logits = output[idx]
                decoded_output = self.tokenizer.decode(logits, skip_special_tokens=True)
                model_output = ModelOutput(
                    prediction=decoded_output,
                    auxiliary_info={
                        "input_text": input_text,
                        "logits": logits,
                    },
                )
                model_outputs.append(model_output)

        return model_outputs

    def make_single_prediction(
        self, model_input: str, hyperparameter_choices: dict[str, Any] = {}
    ) -> ModelOutput:
        """Mock evaluation on one example.

        Args:
            model_input: The input string to the model.
            hyperparameter_choices: A dictionary of hyperparameter for inference.

        Returns:
            A single model output, useful for exposing a model to a user interface.
        """
        logging.info("Making single prediction for DemoCreator.")
        num_examples = 1
        inference_dataset = datasets.Dataset.from_dict({"model_input": [model_input]})
        inference_column = "model_input"
        assert len(inference_dataset) == num_examples
        model_output = self.make_prediction(
            inference_dataset,
            inference_column,
            hyperparameter_choices,
        )[0]
        return model_output<|MERGE_RESOLUTION|>--- conflicted
+++ resolved
@@ -107,14 +107,9 @@
 
     def make_prediction(
         self,
-<<<<<<< HEAD
         test_set: datasets.Dataset,
         input_column: str,
-        hyperparameter_choices: dict[str, Any] | None = None,
-=======
-        single_model_input: str = None,
         hyperparameter_choices: dict[str, Any] = {},
->>>>>>> fcf72cc2
     ) -> list[ModelOutput]:
         """Make predictions with a T5-type or GPT-type model on a test set.
 
