"""Model executor for generative models, including T5-type and GPT-type."""
from __future__ import annotations  # noqa FI58

import logging
from typing import Any

import datasets
import torch

from prompt2model.model_executor import ModelExecutor, ModelOutput


class GenerationModelExecutor(ModelExecutor):
    """Model executor for T5-type and GPT-type models."""

    def generate(
        self,
        input_ids: list[torch.Tensor],
        attention_mask: list[torch.Tensor],
        hyperparameter_choices: dict[str, Any],
    ) -> list[torch.Tensor]:
        """Generates sequences of token IDs using the model.

        Args:
            input_ids: A list of token ID sequences.
            attention_mask: A list of binary masks indicating attended tokens.
            hyperparameter_choices: A dictionary of hyperparameters for inference.

        Returns:
            A list of model output tensors, one for each element in input_ids.
        """
        generate_strategy = hyperparameter_choices.get("generate_strategy", "beam")
        assert generate_strategy in [
            "beam",  # beam search.
            "top_k",  # top_k sampling.
            "top_p",  # top_p sampling.
            "greedy",  # greedy search.
            "intersect",  # If both top_k and top_p are set, the model will
            # sample from the intersection of the top-k tokens and the top-p tokens.
        ], "Only support top_k/top_p/intersect sampling and beam/greedy search for inference."  # noqa 501
        if generate_strategy == "greedy":
            output = self.model.generate(
                input_ids=input_ids,
                attention_mask=attention_mask,
                max_length=self.sequence_max_length,
                eos_token_id=self.model.config.eos_token_id,
                early_stopping=True,
                repetition_penalty=2.0,
            )
        elif generate_strategy == "beam":
            output = self.model.generate(
                input_ids=input_ids,
                attention_mask=attention_mask,
                max_length=self.sequence_max_length,
                eos_token_id=self.model.config.eos_token_id,
                early_stopping=True,
                repetition_penalty=2.0,
                num_beams=hyperparameter_choices.get("num_beams", 3),
                do_sample=False,
            )
        elif generate_strategy == "top_k":
            output = self.model.generate(
                input_ids=input_ids,
                attention_mask=attention_mask,
                max_length=self.sequence_max_length,
                eos_token_id=self.model.config.eos_token_id,
                early_stopping=True,
                repetition_penalty=2.0,
                do_sample=True,
                top_k=hyperparameter_choices.get("top_k", 20),
            )
        elif generate_strategy == "top_p":
            output = self.model.generate(
                input_ids=input_ids,
                attention_mask=attention_mask,
                max_length=self.sequence_max_length,
                eos_token_id=self.model.config.eos_token_id,
                early_stopping=True,
                repetition_penalty=2.0,
                do_sample=True,
                top_p=hyperparameter_choices.get("top_p", 0.95),
            )
        else:
            # For intersect sampling.
            output = self.model.generate(
                input_ids=input_ids,
                attention_mask=attention_mask,
                max_length=self.sequence_max_length,
                eos_token_id=self.model.config.eos_token_id,
                early_stopping=True,
                repetition_penalty=2.0,
                do_sample=True,
                top_k=hyperparameter_choices.get("top_k", 20),
                top_p=hyperparameter_choices.get("top_p", 0.95),
            )
        return output

    def make_prediction(
        self,
        single_model_input: str = None,
        hyperparameter_choices: dict[str, Any] | None = None,
    ) -> list[ModelOutput]:
        """Evaluate a T5-type or GPT-type model on a test set.

        Args:
            single_model_input: An optional parameter. If `single_model_input` is None,
                the model executor will make prediction on self.test_set, else it will
                make prediction on the single_model_input.
            hyperparameter_choices: A dictionary of hyperparameter for inference.

        Returns:
            A list of model outputs, one for each element in the test set.
        """
        model_outputs = []
        if not single_model_input:
            inference_column = self.input_column
            num_examples = len(self.test_set)
            inference_dataset = self.test_set
        else:
            logging.info("Making single prediction for DemoCreator.")
            num_examples = 1
            inference_dataset = datasets.Dataset.from_dict(
                {"model_input": [single_model_input]}
            )
            inference_column = "model_input"
            assert len(inference_dataset) == num_examples
        longest_input = max(inference_dataset[inference_column], key=len)
        if (
            self.tokenizer_max_length is not None
            and len(self.tokenizer.tokenize(longest_input)) > self.tokenizer_max_length
        ):
            logging.warning(
                (
                    "Truncation happened when tokenizing dataset / input string."
                    " You should consider increasing the tokenizer_max_length."
                    " Otherwise the truncation may lead to unexpected results."
                )
            )
            inference_column = "model_input"
            assert len(inference_dataset) == num_examples

        for start_idx in range(0, num_examples, self.batch_size):
            end_idx = min(start_idx + self.batch_size, num_examples)
            batch = datasets.Dataset.from_dict(inference_dataset[start_idx:end_idx])

            input_texts = batch[inference_column]
            encoded_inputs = self.tokenizer.batch_encode_plus(
                input_texts,
                truncation=True,
                max_length=self.tokenizer_max_length,
                padding=True,
                return_tensors="pt",
            )
            device = self.model.device
<<<<<<< HEAD
            input_ids = encoded_inputs["input_ids"].to(device)
            attention_mask = encoded_inputs["attention_mask"].to(device)
            hyperparameter_choices = (
                hyperparameter_choices
                if hyperparameter_choices is not None
                else {"generate_strategy": "greedy"}
            )
            output = self.generate(
                input_ids=input_ids,
                attention_mask=attention_mask,
                hyperparameter_choices=hyperparameter_choices,
=======
            output = self.model.generate(
                input_ids=input_ids.to(device),
                attention_mask=attention_mask.to(device),
                max_length=self.sequence_max_length,
                eos_token_id=self.model.config.eos_token_id,
                early_stopping=True,
                num_beams=3,
                no_repeat_ngram_size=3,
>>>>>>> e43a794e
            )

            for idx, input_text in enumerate(input_texts):
                logits = output[idx]
                decoded_output = self.tokenizer.decode(logits, skip_special_tokens=True)
                model_output = ModelOutput(
                    prediction=decoded_output,
                    auxiliary_info={
                        "input_text": input_text,
                        "logits": logits,
                    },
                )
                model_outputs.append(model_output)

        return model_outputs

    def make_single_prediction(
        self, model_input: str, hyperparameter_choices: dict[str, Any] | None = None
    ) -> ModelOutput:
        """Mock evaluation on one example.

        Args:
            model_input: The input string to the model.
            hyperparameter_choices: A dictionary of hyperparameter for inference.

        Returns:
            A single model output, useful for exposing a model to a user interface.
        """
        model_output = self.make_prediction(
            single_model_input=model_input,
            hyperparameter_choices=hyperparameter_choices,
        )[0]
        return model_output<|MERGE_RESOLUTION|>--- conflicted
+++ resolved
@@ -152,7 +152,6 @@
                 return_tensors="pt",
             )
             device = self.model.device
-<<<<<<< HEAD
             input_ids = encoded_inputs["input_ids"].to(device)
             attention_mask = encoded_inputs["attention_mask"].to(device)
             hyperparameter_choices = (
@@ -164,16 +163,6 @@
                 input_ids=input_ids,
                 attention_mask=attention_mask,
                 hyperparameter_choices=hyperparameter_choices,
-=======
-            output = self.model.generate(
-                input_ids=input_ids.to(device),
-                attention_mask=attention_mask.to(device),
-                max_length=self.sequence_max_length,
-                eos_token_id=self.model.config.eos_token_id,
-                early_stopping=True,
-                num_beams=3,
-                no_repeat_ngram_size=3,
->>>>>>> e43a794e
             )
 
             for idx, input_text in enumerate(input_texts):
