--- conflicted
+++ resolved
@@ -23,11 +23,7 @@
             An object containing model outputs.
         """
         predictions = []
-<<<<<<< HEAD
-        for _ in range(len(test_set[input_column])):
-=======
         for _ in test_set[input_column]:
->>>>>>> 2b924b4b
             model_output = ModelOutput(prediction="", auxiliary_info={})
             predictions.append(model_output)
         return predictions
