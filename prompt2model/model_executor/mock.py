--- conflicted
+++ resolved
@@ -35,11 +35,7 @@
             model_input: The input string to the model.
 
         Returns:
-<<<<<<< HEAD
-            A single model outputs, usually used in demo.
-=======
             A single model output, useful for exposing a model to a user interface.
->>>>>>> 70c26d33
         """
         _ = model_input
         model_output = ModelOutput(prediction="", confidence=None, auxiliary_info={})
