"""An interface for trainers."""

from abc import ABC, abstractmethod
from typing import Any

import datasets
import transformers
from transformers import AutoModel, AutoTokenizer


# pylint: disable=too-few-public-methods
<<<<<<< HEAD
class Model_Trainer(ABC):
=======
class ModelTrainer(ABC):
>>>>>>> ca8970e6
    """Train a model with a fixed set of hyperparameters."""

    def __init__(self, pretrained_model_name: str):
        """Initialize a model trainer.

        Args:
            pretrained_model_name: A HuggingFace model name to use for training.
        """
        self.model = AutoModel.from_pretrained(pretrained_model_name)
        self.tokenizer = AutoTokenizer.from_pretrained(pretrained_model_name)
        self.wandb = None

    @abstractmethod
    def train_model(
        self,
        training_datasets: list[datasets.Dataset],
        hyperparameter_choices: dict[str, Any],
    ) -> tuple[transformers.PreTrainedModel, transformers.PreTrainedTokenizer]:
        """Train a model with the given hyperparameters and return it."""<|MERGE_RESOLUTION|>--- conflicted
+++ resolved
@@ -9,11 +9,7 @@
 
 
 # pylint: disable=too-few-public-methods
-<<<<<<< HEAD
-class Model_Trainer(ABC):
-=======
 class ModelTrainer(ABC):
->>>>>>> ca8970e6
     """Train a model with a fixed set of hyperparameters."""
 
     def __init__(self, pretrained_model_name: str):
