<<<<<<< HEAD
import datasets
import transformers
from typing import Dict, Any
import wandb

from prompt_parser import PromptSpec

# Input:
#    1) training dataset (datasets.Dataset)
#    2) Dictionary consisting of hyperparameter values to use
#       (e.g. base model, optimizer, LR, etc)
#
# Output:
#    transformers.PreTrainedModel


class Trainer:
    def __init__(
        self,
        training: datasets.Dataset,
        hyperparameter_choices: Dict[str, Any],
        prompt_spec: PromptSpec,
    ):
        self.training = training
        self.hyperparameter_choices = hyperparameter_choices
        self.wandb = None

    def set_up_weights_and_biases(self) -> None:
        self.wandb = None
        raise NotImplementedError

    def train_model(self) -> transformers.PreTrainedModel:
        # raise NotImplementedError
        model = transformers.BertModel.from_pretrained("bert-base-uncased")
        return model
=======
"""An interface for trainers.

Input:
   1) Path to local Jsonl file with training examples
   2) Dictionary consisting of hyperparameter values to use
      (e.g. base model, optimizer, LR, etc)

Output:
   Path to trained model
"""
>>>>>>> d347f5c4
<|MERGE_RESOLUTION|>--- conflicted
+++ resolved
@@ -1,4 +1,6 @@
-<<<<<<< HEAD
+"""An interface for trainers.
+"""
+
 import datasets
 import transformers
 from typing import Dict, Any
@@ -33,16 +35,4 @@
     def train_model(self) -> transformers.PreTrainedModel:
         # raise NotImplementedError
         model = transformers.BertModel.from_pretrained("bert-base-uncased")
-        return model
-=======
-"""An interface for trainers.
-
-Input:
-   1) Path to local Jsonl file with training examples
-   2) Dictionary consisting of hyperparameter values to use
-      (e.g. base model, optimizer, LR, etc)
-
-Output:
-   Path to trained model
-"""
->>>>>>> d347f5c4
+        return model