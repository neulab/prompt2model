--- conflicted
+++ resolved
@@ -113,22 +113,14 @@
         """Have the user choose an appropriate dataset from a list of top datasets."""
         print("\n-------------------------------------------------\n")
         print("Here are the datasets I've retrieved for you:")
-<<<<<<< HEAD
-        print("\n-------------------------------------------------\n")
-=======
-        print("#\tName\tDescription")
->>>>>>> 2678da4d
+        print("\n-------------------------------------------------\n")
         for i, d in enumerate(top_datasets):
             description_no_spaces = d.description.replace("\n", " ")
-<<<<<<< HEAD
             print(
                 f"# {i+1})\nName: {d.name}\n Configs: {configs_to_display}\n Description: {d.description}"
             )
             print("\n-------------------------------------------------\n")
             time.sleep(2)
-=======
-            print(f"{i+1}):\t{d.name}\t{description_no_spaces}")
->>>>>>> 2678da4d
 
         print(
             "If none of these are relevant to your prompt, we'll only use "
