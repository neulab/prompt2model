<<<<<<< HEAD
import datasets
import pandas as pd
from typing import Tuple

from prompt_parser import PromptSpec

# Input: A system description (optionally with few-shot examples)
# Output:
#    1) training dataset (datasets.Dataset)
#    2) validation dataset (datasets.Dataset)
#    3) testing dataset (datasets.Dataset)


def generate_datasets(
    prompt_spec: PromptSpec,
) -> Tuple[datasets.Dataset, datasets.Dataset, datasets.Dataset]:
    # raise NotImplementedError
    training = datasets.Dataset.from_pandas(pd.DataFrame({}))
    validation = datasets.Dataset.from_pandas(pd.DataFrame({}))
    testing = datasets.Dataset.from_pandas(pd.DataFrame({}))
    return (training, validation, testing)
=======
"""An interface for dataset generators.

Input: A system description (optionally with few-shot examples)
Output:
   1) Path to local Jsonl file with training examples
   2) Path to local Jsonl file with validation examples
   3) Path to local Jsonl file with testing examples
"""
>>>>>>> d347f5c4
<|MERGE_RESOLUTION|>--- conflicted
+++ resolved
@@ -1,4 +1,6 @@
-<<<<<<< HEAD
+"""An interface for dataset generation.
+"""
+
 import datasets
 import pandas as pd
 from typing import Tuple
@@ -19,14 +21,4 @@
     training = datasets.Dataset.from_pandas(pd.DataFrame({}))
     validation = datasets.Dataset.from_pandas(pd.DataFrame({}))
     testing = datasets.Dataset.from_pandas(pd.DataFrame({}))
-    return (training, validation, testing)
-=======
-"""An interface for dataset generators.
-
-Input: A system description (optionally with few-shot examples)
-Output:
-   1) Path to local Jsonl file with training examples
-   2) Path to local Jsonl file with validation examples
-   3) Path to local Jsonl file with testing examples
-"""
->>>>>>> d347f5c4
+    return (training, validation, testing)