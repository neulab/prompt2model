--- conflicted
+++ resolved
@@ -7,10 +7,7 @@
 from prompt2model.demo_creator.gradio_creator import create_gradio
 from prompt2model.evaluator import MockEvaluator
 from prompt2model.model_executor import MockModelExecutor
-<<<<<<< HEAD
 from prompt2model.model_retriever import MockModelRetriever
-=======
->>>>>>> 29117a4d
 from prompt2model.param_selector import MockParamSelector
 from prompt2model.prompt_parser import DefaultSpec, PromptSpec, TaskType
 from prompt2model.trainer import MockTrainer
@@ -81,21 +78,13 @@
     testing = generated_data[DatasetSplit.TEST]
     all_training = retrieved_training + [generated_training]
 
-<<<<<<< HEAD
     model_retriever = MockModelRetriever("cardiffnlp/twitter-roberta-base-sentiment")
     retrieved_model_id = model_retriever.retrieve(prompt_spec)
 
     trainer = MockTrainer(retrieved_model_id)
     selector = MockParamSelector(trainer)
-    model, tokenizer = selector.select_from_hyperparameters(
-        all_training, validation, {}
-    )
-=======
-    trainer = MockTrainer()
-    selector = MockParamSelector(trainer)
     model = selector.select_from_hyperparameters(all_training, validation, {})
->>>>>>> 29117a4d
-
+    
     model_executor = MockModelExecutor()
     predictions = model_executor.make_predictions(
         model, tokenizer, testing, "input_col"
