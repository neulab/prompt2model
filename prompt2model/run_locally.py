"""A script to run the prompt2model pipeline locally."""

import argparse

from prompt2model.dataset_generator import DatasetSplit, MockDatasetGenerator
from prompt2model.dataset_processor import MockProcessor
from prompt2model.dataset_retriever import MockRetriever
from prompt2model.demo_creator.gradio_creator import create_gradio
from prompt2model.evaluator import MockEvaluator
from prompt2model.model_executor import MockModelExecutor
from prompt2model.model_retriever import MockModelRetriever
from prompt2model.model_trainer import MockTrainer
from prompt2model.param_selector import MockParamSelector
from prompt2model.prompt_parser import DefaultSpec, PromptSpec, TaskType

parser = argparse.ArgumentParser()
parser.add_argument(
    "--prompt",
    type=str,
    nargs="+",
    required=True,
    help="Prompt (with optional few-shot examples) for language model",
)
parser.add_argument(
    "--metrics-output-path",
    type=str,
    help="Path to JSON file where we store model metrics",
    default="/tmp/metrics.json",
)


def process_input_prompt(prompt_tokens: list[str]) -> PromptSpec:
    """Preprocess the input prompt given by the user and parse.

    Args:
        prompt_tokens: Tokens in the prompt.

    Returns:
        A PromptSpec parsed from the processed prompt tokens.

    """
    prompt_str = " ".join(prompt_tokens).strip()
    start_quotations_present = False
    end_quotations_present = False
    quotation_marks = ['"', "“", "‟", "”"]
    for start_quote in quotation_marks:
        if prompt_str.startswith(start_quote):
            start_quotations_present = True
            break
    for end_quote in quotation_marks:
        if prompt_str.endswith(end_quote):
            end_quotations_present = True
            break
    if start_quotations_present and end_quotations_present:
        prompt_str = prompt_str[1:-1]

    prompt_spec = DefaultSpec(TaskType.TEXT_GENERATION)
    prompt_spec.parse_from_prompt(prompt_str)
    return prompt_spec


def run_skeleton(prompt_tokens: list[str], metrics_output_path: str) -> None:
    """Run the prompt2model pipeline locally using base/stub components."""
    prompt_spec = process_input_prompt(prompt_tokens)

    # Retrieve and generate datasets
    retriever = MockRetriever()
    retrieved_dataset_dicts = retriever.retrieve_dataset_dict(prompt_spec)
<<<<<<< HEAD
=======
    retrieved_training = [
        dataset_dict["train"] for dataset_dict in retrieved_dataset_dicts
    ]
    generator = MockDatasetGenerator()
>>>>>>> 70b7a473

    generator = MockDatasetGenerator()
    num_examples = {
        DatasetSplit.TRAIN: 40,
        DatasetSplit.VAL: 5,
        DatasetSplit.TEST: 5,
    }
<<<<<<< HEAD
    generated_dataset_dicts = generator.generate_dataset_dict(prompt_spec, num_examples)

    processor = MockProcessor()
    retrieved_dataset_dicts, generated_dataset_dicts = processor.process_dataset_dict(
        instruction="", dataset_dicts=[retrieved_dataset_dicts, generated_dataset_dicts]
    )

    retrieved_training = [
        dataset_dict["train"] for dataset_dict in retrieved_dataset_dicts
    ]

    generated_training = generated_dataset_dicts[DatasetSplit.TRAIN.value]
    validation = generated_dataset_dicts[DatasetSplit.VAL.value]
    testing = generated_dataset_dicts[DatasetSplit.TEST.value]
=======
    generated_data = generator.generate_dataset_dict(prompt_spec, num_examples)
    generated_training = generated_data[DatasetSplit.TRAIN.value]
    validation = generated_data[DatasetSplit.VAL.value]
    testing = generated_data[DatasetSplit.TEST.value]
>>>>>>> 70b7a473
    all_training = retrieved_training + [generated_training]

    model_retriever = MockModelRetriever("cardiffnlp/twitter-roberta-base-sentiment")
    retrieved_model_name = model_retriever.retrieve(prompt_spec)

    trainer = MockTrainer(retrieved_model_name)
    selector = MockParamSelector(trainer)
    model, tokenizer = selector.select_from_hyperparameters(
        all_training, validation, {}
    )

    model_executor = MockModelExecutor()
    predictions = model_executor.make_predictions(
        model, tokenizer, testing, "input_col"
    )

    evaluator = MockEvaluator()
    metrics_dict = evaluator.evaluate_model(
        testing, "output_col", predictions, [], prompt_spec
    )
    evaluator.write_metrics(metrics_dict, metrics_output_path)
    create_gradio(model, prompt_spec)


if __name__ == "__main__":
    args = parser.parse_args()
    run_skeleton(args.prompt, args.metrics_output_path)<|MERGE_RESOLUTION|>--- conflicted
+++ resolved
@@ -66,13 +66,6 @@
     # Retrieve and generate datasets
     retriever = MockRetriever()
     retrieved_dataset_dicts = retriever.retrieve_dataset_dict(prompt_spec)
-<<<<<<< HEAD
-=======
-    retrieved_training = [
-        dataset_dict["train"] for dataset_dict in retrieved_dataset_dicts
-    ]
-    generator = MockDatasetGenerator()
->>>>>>> 70b7a473
 
     generator = MockDatasetGenerator()
     num_examples = {
@@ -80,7 +73,6 @@
         DatasetSplit.VAL: 5,
         DatasetSplit.TEST: 5,
     }
-<<<<<<< HEAD
     generated_dataset_dicts = generator.generate_dataset_dict(prompt_spec, num_examples)
 
     processor = MockProcessor()
@@ -95,18 +87,12 @@
     generated_training = generated_dataset_dicts[DatasetSplit.TRAIN.value]
     validation = generated_dataset_dicts[DatasetSplit.VAL.value]
     testing = generated_dataset_dicts[DatasetSplit.TEST.value]
-=======
-    generated_data = generator.generate_dataset_dict(prompt_spec, num_examples)
-    generated_training = generated_data[DatasetSplit.TRAIN.value]
-    validation = generated_data[DatasetSplit.VAL.value]
-    testing = generated_data[DatasetSplit.TEST.value]
->>>>>>> 70b7a473
     all_training = retrieved_training + [generated_training]
 
     model_retriever = MockModelRetriever("cardiffnlp/twitter-roberta-base-sentiment")
-    retrieved_model_name = model_retriever.retrieve(prompt_spec)
+    retrieved_model_id = model_retriever.retrieve(prompt_spec)
 
-    trainer = MockTrainer(retrieved_model_name)
+    trainer = MockTrainer(retrieved_model_id)
     selector = MockParamSelector(trainer)
     model, tokenizer = selector.select_from_hyperparameters(
         all_training, validation, {}
