--- conflicted
+++ resolved
@@ -1,4 +1,6 @@
-<<<<<<< HEAD
+"""An interface for dataset retrieval.
+"""
+
 import datasets
 from typing import Iterable
 
@@ -10,11 +12,4 @@
 
 def retrieve_datasets(prompt_spec: PromptSpec) -> Iterable[datasets.Dataset]:
     # raise NotImplementedError
-    return []
-=======
-"""An interface for dataset retrievers.
-
-Input: A system description (ideally with few shot-examples removed)
-Output: A list of HuggingFace dataset links
-"""
->>>>>>> d347f5c4
+    return []