"""Tools for accessing OpenAI's API."""

from __future__ import annotations  # noqa FI58

import logging
import os
import time

import aiolimiter
import openai
import openai.error
import tiktoken
from aiohttp import ClientSession
from tqdm.asyncio import tqdm_asyncio
from zeno_build.models.providers.openai_utils import (
    _throttled_openai_chat_completion_acreate,
)

OPENAI_ERRORS = (
    openai.error.APIError,
    openai.error.Timeout,
    openai.error.RateLimitError,
    openai.error.ServiceUnavailableError,
    openai.error.InvalidRequestError,
<<<<<<< HEAD
=======
    json.decoder.JSONDecodeError,
    AssertionError,
>>>>>>> aa663585
)


class ChatGPTAgent:
    """A class for accessing OpenAI's ChatCompletion API."""

    def __init__(self, api_key: str | None = None):
        """Initialize ChatGPTAgent with an API key.

        Args:
            api_key: A valid OpenAI API key. Alternatively, set as None and set
                     the environment variable with `export OPENAI_API_KEY=<your key>`.
        """
        openai.api_key = api_key if api_key else os.environ["OPENAI_API_KEY"]
        assert openai.api_key is not None and openai.api_key != "", (
            "API key must be provided"
            + " or set the environment variable with `export OPENAI_API_KEY=<your key>`"
        )

    def generate_one_openai_chat_completion(
        self,
        prompt: str,
        temperature: float = 1,
        presence_penalty: float = 0,
        frequency_penalty: float = 0,
    ) -> openai.Completion:
        """Generate a chat completion using OpenAI's gpt-3.5-turbo.

        Args:
            prompt: A prompt asking for a response.
            temperature: What sampling temperature to use, between 0 and 2. Higher
                values like 0.8 will make the output more random, while lower values
                like 0.2 will make it more focused and deterministic.
            presence_penalty: Float between -2.0 and 2.0. Positive values penalize new
                tokens based on whether they appear in the text so far, increasing the
                model's likelihood to talk about new topics.
            frequency_penalty: Float between -2.0 and 2.0. Positive values penalize new
                tokens based on their existing frequency in the text so far, decreasing
                the model's likelihood to repeat the same line verbatim.

        Returns:
            A response object.
        """
        response = openai.ChatCompletion.create(
            model="gpt-3.5-turbo",
            messages=[
                {"role": "user", "content": f"{prompt}"},
            ],
            temperature=temperature,
            presence_penalty=presence_penalty,
            frequency_penalty=frequency_penalty,
        )
        return response

    async def generate_batch_openai_chat_completion(
        self,
        prompts: list[str],
        temperature: float = 1,
        requests_per_minute: int = 150,
    ) -> list[str]:
        """Generate a batch responses from OpenAI Chat Completion API.

        Args:
            prompts: List of prompts to generate from.
            model_config: Model configuration.
            temperature: Temperature to use.
            requests_per_minute: Number of requests per minute to allow.

        Returns:
            List of generated responses.
        """
        openai.aiosession.set(ClientSession())
        limiter = aiolimiter.AsyncLimiter(requests_per_minute)
        async_responses = [
            _throttled_openai_chat_completion_acreate(
                model="gpt-3.5-turbo",
                messages=[
                    {"role": "user", "content": f"{prompt}"},
                ],
                temperature=temperature,
                max_tokens=2000,
                top_p=1,
                limiter=limiter,
            )
            for prompt in prompts
        ]
        responses = await tqdm_asyncio.gather(*async_responses)
        # Note: will never be none because it's set, but mypy doesn't know that.
        await openai.aiosession.get().close()  # type: ignore
        return responses


def handle_openai_error(e, api_call_counter):
    """Handle OpenAI errors or related errors that the OpenAI API may raise.

    Args:
        e: The error to handle. This could be an OpenAI error or a related
           non-fatal error, such as JSONDecodeError or AssertionError.
        api_call_counter: The number of API calls made so far.

    Returns:
        The api_call_counter (if no error was raised), else raise the error.
    """
    logging.error(e)
    if isinstance(
        e,
        (openai.error.APIError, openai.error.Timeout, openai.error.RateLimitError),
    ):
        # For these errors, OpenAI recommends waiting before retrying.
        time.sleep(1)

    if isinstance(e, OPENAI_ERRORS):
        # For these errors, we can increment a counter and retry the API call.
        return api_call_counter
    else:
        # For all other errors, immediately throw an exception.
        raise e


def count_tokens_from_string(string: str, encoding_name: str = "cl100k_base") -> int:
    """Handle count the tokens in a string with OpenAI's tokenizer.

    Args:
        string: The string to count.
        encoding_name: The name of the tokenizer to use.

    Returns:
        The number of tokens in the string.
    """
    encoding = tiktoken.get_encoding(encoding_name)
    num_tokens = len(encoding.encode(string))
    return num_tokens<|MERGE_RESOLUTION|>--- conflicted
+++ resolved
@@ -2,6 +2,7 @@
 
 from __future__ import annotations  # noqa FI58
 
+import json
 import logging
 import os
 import time
@@ -22,11 +23,8 @@
     openai.error.RateLimitError,
     openai.error.ServiceUnavailableError,
     openai.error.InvalidRequestError,
-<<<<<<< HEAD
-=======
     json.decoder.JSONDecodeError,
     AssertionError,
->>>>>>> aa663585
 )
 
 
