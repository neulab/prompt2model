--- conflicted
+++ resolved
@@ -231,9 +231,8 @@
 
     if not isinstance(e, openai.error.OpenAIError):
         raise e
-<<<<<<< HEAD
-
-    if isinstance(e, (openai.error.APIError, openai.error.Timeout, openai.error.RateLimitError)):
+
+    if isinstance(e, (openai.APIError, openai.APITimeoutError, openai.RateLimitError)):
         import re
         match = re.search(r"Please retry after (\d+) seconds", str(e))
         if match is not None: 
@@ -244,14 +243,6 @@
         time.sleep(backoff_duration)
 
     # raise Exception(f"Max retries ({MAX_RETRIES}) reached. Could not recover from the error.")
-=======
-    if isinstance(
-        e,
-        (openai.APIError, openai.APITimeoutError, openai.RateLimitError),
-    ):
-        # For these errors, OpenAI recommends waiting before retrying.
-        time.sleep(1)
->>>>>>> 04debc93
 
 
 def count_tokens_from_string(string: str, encoding_name: str = "cl100k_base") -> int:
