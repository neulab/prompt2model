"""Import utility functions."""
from prompt2model.utils.openai_tools import (
    OPENAI_ERRORS,
    ChatGPTAgent,
    handle_openai_error,
)
from prompt2model.utils.rng import seed_generator
<<<<<<< HEAD
from prompt2model.utils.tevatron_utils import (
    encode_search_corpus,
    encode_text,
    retrieve_objects,
)
=======
from prompt2model.utils.tevatron_utils import encode_text
>>>>>>> 32dfe4bf

__all__ = (  # noqa: F401
    "ChatGPTAgent",
    "encode_text",
    "handle_openai_error",
    "OPENAI_ERRORS",
    "seed_generator",
)<|MERGE_RESOLUTION|>--- conflicted
+++ resolved
@@ -5,20 +5,13 @@
     handle_openai_error,
 )
 from prompt2model.utils.rng import seed_generator
-<<<<<<< HEAD
-from prompt2model.utils.tevatron_utils import (
-    encode_search_corpus,
-    encode_text,
-    retrieve_objects,
-)
-=======
-from prompt2model.utils.tevatron_utils import encode_text
->>>>>>> 32dfe4bf
+from prompt2model.utils.tevatron_utils import encode_text, retrieve_objects
 
 __all__ = (  # noqa: F401
     "ChatGPTAgent",
     "encode_text",
     "handle_openai_error",
     "OPENAI_ERRORS",
+    "retrieve_objects",
     "seed_generator",
 )