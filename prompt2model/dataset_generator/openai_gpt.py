"""A simple dataset generator that uses OpenAI's GPT-3.5 API."""

from __future__ import annotations  # noqa FI58

import asyncio
import json
import logging
import math
import os
import random
from collections import Counter, defaultdict
from dataclasses import dataclass
from pathlib import Path

import openai
from datasets import Dataset
from tqdm import tqdm

from prompt2model.dataset_generator.base import DatasetGenerator, DatasetSplit
from prompt2model.dataset_generator.openai_gpt_template import construct_meta_prompt
from prompt2model.prompt_parser import PromptSpec
from prompt2model.utils import (
    OPENAI_ERRORS,
    ChatGPTAgent,
    count_tokens_from_string,
    handle_openai_error,
)


@dataclass(frozen=True)
class Example:
    """An example from a dataset, containing input and output columns."""

    input_col: str
    output_col: str


class OpenAIDatasetGenerator(DatasetGenerator):
    """A abstract class for NLP dataset generation using OpenAI's GPT-3.5 API."""

    def __init__(
        self,
        api_key: str | None = None,
        max_api_calls: int = None,
        temperature: float = 2.0,
        presence_penalty: float = 0,
        frequency_penalty: float = 0,
        max_batch_size: int = 5,
        responses_per_request: int = 5,
        requests_per_minute: int = 80,
        filter_duplicated_examples: bool = True,
        cache_root: str = "cached_generated_dataset",
    ):
        """Initializes an instance of the OpenAI DatasetGenerator.

        Args:
            api_key: A valid OpenAI API key. If not provided, the environment
                variable OPENAI_API_KEY is used.
            max_api_calls: The maximum number of API calls allowed,
                or None for unlimited.
            temperature: The sampling temperature to use, ranging from 0 to 2.
                Higher values yield more random outputs, while lower values produce
                more deterministic outputs.
            presence_penalty: Value between -2.0 and 2.0 to penalize new tokens
                based on their presence in the text so far. Positive values increase
                the model's likelihood to discuss new topics in generated examples.
            frequency_penalty: Value between -2.0 and 2.0 to penalize new tokens
                based on their frequency in the text. Positive values discourage
                the model from repeating the same line verbatim in generated examples.
            max_batch_size: The maximum number of requests to make in each batch.
            responses_per_request: The number of responses for each request.
            requests_per_minute: The maximum number of requests per minute.
            filter_duplicated_examples: If True, filters duplicated examples,
                using the most-frequent output for each input.
            cache_root: The root directory for caching generated examples.

        Raises:
            AssertionError: If an API key is not provided and set as an environment
            variable, or if the 'max_api_calls' value is not greater than 0.
        """
        self.api_key: str | None = api_key if api_key else os.environ["OPENAI_API_KEY"]
        assert self.api_key is not None and self.api_key != "", (
            "API key must be provided"
            + " or set the environment variable with `export OPENAI_API_KEY=<your key>`"
        )
        if max_api_calls:
            assert max_api_calls > 0, "max_api_calls must be > 0"
        self.max_api_calls = max_api_calls
        self.api_call_counter = 0
        self.temperature = temperature
        self.presence_penalty = presence_penalty
        self.frequency_penalty = frequency_penalty
        self.max_batch_size = max_batch_size
        self.responses_per_request = responses_per_request
        self.requests_per_minute = requests_per_minute
        self.filter_duplicated_examples = filter_duplicated_examples
        self.cache_root = Path(cache_root)

    def construct_prompt(
        self,
        instruction: str,
        few_shot_example_string: str,
        generated_examples: list[Example],
    ) -> str:
        """Generates a prompt string.

        The function generates a prompt string using the provided instruction and
        few_shot_example_string. It also selects random examples from the generated
        dataset to provide additional context for the prompt. At the start of dataset
        generation, it defaults to using the few_shot_example_string.

        The function uses different prompt templates based on the number of selected
        examples from the generated dataset. If the total length of the prompt exceeds
        3500 tokens, repeat the prompt generation process to generate a shorter one.

        Args:
            instruction: The natural language instruction for the prompt.
            few_shot_example_string: A string representing the few-shot examples
                parsed from the user's prompt, which quality is higher than the
                genrated examples.
            generated_examples: A list of currently generated examples.

        Returns:
            The generated prompt string.
        """
        # The random_example_string is a string, which contains several random
        # few-shot examples as demonstrations for the DatasetGenerator. If
        # generated_examples is empty, then the random_example_string
        # is the few-shot examples parsed from the user's prompt.
        while True:
            if len(generated_examples) == 0:
                low_quality_example_string = "N/A\n"
                # Create default low_quality_example_string if generated_examples
                # is empty. few_shot_example_string is the high-quality few-shot
                # examples parsed from the user's prompt. But if user does not
                # provideany examples in the input prompt, the few_shot_example_string
                # will be "N/A"/""/None.
                random_selected_generated_example_num = 0
                # random_selected_generated_example_num is the number of selected
                # random examples from generated_examples that will be used to
                # create the low_quality_example_string. If generated_examples
                # is empty, then random_selected_generated_example_num is 0.
            else:
                # If generated_examples is not empty, low_quality_example_string
                # is sveral random generated examples from generated_examples.

                low_quality_example_string = ""
                random_selected_generated_example_num = random.randint(
                    1, min(len(generated_examples), 10)
                )
                # random_selected_generated_example_num is the number of selected
                # random examples from generated_examples that will
                # be concatenated to create low_quality_example_string.
                random_examples = random.sample(
                    generated_examples, random_selected_generated_example_num
                )
                # If generated_examples is not empty, then choose several
                # random examples from generated_examples to construct
                # new low_quality_example_string.
                for example in random_examples:
                    low_quality_example_string += (
                        f'input="{example.input_col}"\noutput="{example.output_col}"\n'
                    )
            # To increase the diversity of the prompt to DatasetGenerator, create three
            # prompt templates, COMPLEX, MIDDLE, and SIMPLE. The COMPLEX template
            # contains 4 meta examples, the MIDDLE template contains 3 meta examples,
            # and the SIMPLE template contains 2 meta examples.
            template_type_dict = {1: "COMPLEX", 2: "MIDDLE", 0: "SIMPLE"}
            template_type = template_type_dict[
                random_selected_generated_example_num % 3
            ]
            prompt = construct_meta_prompt(
                instruction=instruction,
                low_quality_example_string=low_quality_example_string,
                high_quality_example_string=few_shot_example_string,
                template_type=template_type,
            )
            # The max content length of gpt-3.5-turbo is 4097, so if the
            # generated prompt is longer than 3500, then the prompt
            # should be regenerated.
            if count_tokens_from_string(prompt) < 3500:
                return prompt
            else:
                orginal_input_string = (
                    instruction + few_shot_example_string
                    if few_shot_example_string
                    else instruction
                )
                if count_tokens_from_string(orginal_input_string) > 3500:
                    logging.warning(
                        "The original input prompt is too long. Consider writing a shorter prompt."  # noqa 501
                    )
                continue

    def construct_input_output_map(
        self,
        generated_examples: list[Example],
    ) -> dict[str, Counter]:
        """Constructs a dictionary mapping inputs to `Counter` objects of outputs.

        Args:
            generated_examples: A list of currently generated examples.

        Ideally, each input should have a unique output (one-to-one mapping).
        However, language models may occasionally generate different outputs
        for identical inputs. For instance, given the input “What is the biggest
        city in China?”, it might produce different but correct outputs such as
        “Shanghai” and “The biggest city in China is Shanghai”. At other times,
        it may produce incorrect variations. For the input “What is the Chemical
        symbol of gold?”, the outputs might be “Au”, “Au”, and “AU”, where the
        last one is wrong due to capital letters.

        To address this, OpenAIDataSetGenerator uses a two-step multi-vote
        filtering mechanism. This function represents the first step, creating a
        dictionary to map inputs to a `Counter` of their outputs.

        The function iterates over all the examples, building a dictionary where
        inputs serve as keys and `Counter` objects as values. The `Counter`
        tracks the frequency of each output for a specific input.

        For example:
        input: ["apple", "banana", "apple", "orange", "apple"]
        output: ["A", "B", "A", "O", "D"]

        Then input_output_map value is:
        {
            "apple": Counter({"A": 2, "D": 1}),
            "banana": Counter({"B": 1}),
            "orange": Counter({"O": 1})
        }
        """
        input_output_map: dict[str, Counter] = defaultdict(Counter)

        # Iterate through the examples and construct the mapping.
        for example in generated_examples:
            input_str = example.input_col
            output_str = example.output_col

            # Increment the count of the output for the specific input.
            input_output_map[input_str][output_str] += 1

        # Ensure that the generated_examples list is not empty
        # and the map is constructed correctly.
        if len(generated_examples) != 0:
            assert input_output_map

        return input_output_map

    def apply_multi_vote_to_construct_generated_dataset(
        self, input_output_map: dict[str, Counter]
    ) -> Dataset:
        """Multi-vote to construct generated_dataset from input_output_map.

        Args:
            generated_examples: A list of currently generated examples.

        This method uses multi-vote filtering to create a unique mapping from inputs
        to outputs. The input_col of generated_dataset contains unique inputs,
        while the output_col holds the shortest, most frequent output for the
        corresponding input.

        The function asserts that self.filter_duplicated_examples is True and that
        input_output_map is not None when generated_examples is not
        empty. It then iterates over input_output_map, finding the most frequent
        output for each input. If there are multiple outputs with the highest frequency,
        it selects the shortest one. If there are multiple shortest outputs with the
        highest frequency, it selects the one that comes first in lexicographical
        (alphabetical) order.

        Example:
        Suppose input_output_map is:
        {
            "apple": Counter({"A": 2, "D": 2}),
            "banana": Counter({"B": 2, "C": 1}),
            "orange": Counter({"O": 1})
        }

        The function will produce generated_dataset:
        {
            "input_col": ["apple", "banana", "orange"],
            "output_col": ["A", "B", "O"]
        }

        Note: When generated_examples is empty, both input_output_map
        and generated_dataset will be empty.

        Returns:
            Currently generated dataset with multi-vote filtering applied.
        """
        # Ensure that multi-vote filtering is enabled.
        assert self.filter_duplicated_examples

        filtered_inputs = []
        filtered_outputs = []

        for input_str, output_counter in input_output_map.items():
            # Find the most frequent output count.
            most_common_count = output_counter.most_common(1)[0][1]

            # Get all the outputs that have the most common count.
            most_frequent_outputs = [
                output
                for output, count in output_counter.items()
                if count == most_common_count
            ]

            # Sort the outputs based on their lengths and select
            # the shortest ones. When several outputs have the
            # same length with the highest frequency, they will
            # be sorted in their lexicographical (alphabetical) order.
            most_frequent_outputs.sort(key=len)
            final_output = most_frequent_outputs[0]

            filtered_inputs.append(input_str)
            filtered_outputs.append(final_output)

        # Note that when `generated_examples` is empty,
        # `input_output_map` is None, and `generated_dataset`
        # will also be empty.
        generated_dataset = Dataset.from_dict(
            {"input_col": filtered_inputs, "output_col": filtered_outputs}
        )
        return generated_dataset

    def create_all_examples_dataset_and_generated_dataset(
        self, generated_examples: list[Example]
    ) -> Dataset:
        """Converts generated_examples into generated_dataset.

        Args:
            generated_examples: A list of currently generated examples.

        Depending on the value of self.filter_duplicated_examples, the function either
        constructs a mapping for input-output pairs followed by multi-vote filtering
        to create a Dataset or directly converts the generated examples into a Dataset.

        The function also verifies the presence of data in the input-output map
        and the generated dataset if there are any generated examples and
        self.filter_duplicated_examples is True.

        Lastly, the function stores all generated examples, irrespective of the value
        of self.filter_duplicated_examples, into a Dataset on the disk.

        Returns:
            A dataset of all the generated exmaples and the currently generated
            dataset. If filter_duplicated_examples is True, multi-vote filtering is
            performed. Else, the generated examples are directly converted into
            a Dataset.
        """
        # Convert all generated examples into a Dataset.
        all_generated_examples_dataset = Dataset.from_dict(
            {
                "input_col": [example.input_col for example in generated_examples],
                "output_col": [example.output_col for example in generated_examples],
            }
        )

        if self.filter_duplicated_examples:
            # When filtering duplicated examples is
            # enabled, perform multi-vote filtering.
            input_output_map = self.construct_input_output_map(generated_examples)
            generated_dataset = self.apply_multi_vote_to_construct_generated_dataset(
                input_output_map
            )

            # Ensure that the input-output map and
            # the generated dataset are not empty.
            if len(generated_examples) != 0:
                assert input_output_map is not None
                assert generated_dataset is not None
        else:
            # When filtering duplicated examples is not enabled,
            # use all_generated_examples_dataset directly.
            generated_dataset = all_generated_examples_dataset

        # If there are generated examples, the
        # generated_dataset should not be empty.
        if len(generated_examples) != 0:
            assert len(generated_dataset) > 0

        return all_generated_examples_dataset, generated_dataset

    def compute_batch_size(
        self, expected_num_examples: int, generated_dataset: Dataset
    ) -> int:
        """Computes the batch size for OpenAI API calls in a batch.

        The batch size is determined based on the remaining number of examples to be
        generated and the number of responses per request. The function also respects
        the maximum limit of API calls if it is set.

        Args:
            expected_num_examples: The total number of examples expected to be
            generated for the current dataset split. Note that if max_api_calls is not
            set, the actual number of generated examples can be slightly higher due
            to each API call returning `responses_per_request` examples.
            generated_dataset: Currently generated dataset.

        Returns:
            The batch size for the next batch of OpenAI API calls with zeno-build.
        """
        # If max_api_calls is not set, make it equivalent to the batch size
        max_api_calls = (
            self.max_batch_size
            if self.max_api_calls is None
            else self.max_api_calls - self.api_call_counter
        )
        batch_size = min(
            self.max_batch_size,
            math.ceil(
                (
                    (expected_num_examples - len(generated_dataset))
                    / self.responses_per_request
                )
            ),
            max_api_calls,
        )
        # Ensure that the batch_size is a positive value.
        assert batch_size > 0
        return batch_size

    def extract_responses(
        self, completions: list[openai.Completion], generated_examples: list[Example]
    ) -> list[Example]:
        """Extracts the generated sample and annotation from an OpenAI API response.

        Args:
            completions: A list of Completion objects returned by the OpenAI API.
            Each API call returns a number of completion objects equivalent to
            `responses_per_request`. The default `responses_per_request` = 5.
            generated_examples: Currently generated examples of DatasetGenerator.

        This function iterates through the provided completions, attempting to
        extract and parse the content of each completion as a JSON object. It
        then checks for the presence of `input` and `output` keys in the JSON
        object. If either is missing, the completion is discarded.

        For valid completions, the function instantiates a class
        with `input_col` and `output_col` fields, representing the generated
        example and label strings respectively. The `example` is then added
        to generated_examples.

        Note: The function process `batch_size * responses_per_request`
        responses at a time.

        Example:
            Given a list of two completion objects: [completion_1, completion_2],
            where:
            completion_1.choices = [
                {"message": {"content": '{"input": "1", "output": "a"}'}},
                {"message": {"content": '{"input": "1", "output": "b"}'}},
                {"message": {"content": '{"input": "1", "output": "a"}'}},
            ]
            completion_2.choices = [
                {"message": {"content": '{"input": "1", "output": "c"}'}},
                {"message": {"content": '{"input": "2", "output": "a"}'}},
                {"message": {"content": '{"input": "2", "output": "b"}'}},
            ]

            The function will create 'example' namedtuples:
            Example(input_col="1", output_col="a")
            Example(input_col="1", output_col="b")
            Example(input_col="1", output_col="a")
            Example(input_col="1", output_col="c")
            Example(input_col="2", output_col="a")
            Example(input_col="2", output_col="b")

            It will then append them to generated_examples.

        Returns:
            A list of `Example` objects.
                Each API call will return `responses_per_request` completion objects.
                If the response is a valid JSON object, create a namedtuple called
                `example` and append it to generated_examples. `example` consists
                of `input_col` and`output_col`, where:
                - input_col is the generated example string extracted from the response.
                - output_col is the generated label string extracted from the response.
                If the response is not a valid JSON object, discard it.
                There is responses_per_request * len(completions) responses at a time.
        """
        for completion in completions:
            try:
                for choice in completion.choices:
                    try:
                        response_json = json.loads(choice["message"]["content"])
                    except Exception:
                        logging.warning(f"Error happened parsing API choice: {choice}")
                        continue
                        # If the response is not a valid JSON object, discard it.
                    required_keys = ["input", "output"]
                    missing_keys = [
                        key for key in required_keys if key not in response_json
                    ]
                    if len(missing_keys) != 0:
                        logging.warning(
                            f'API response must contain {", ".join(required_keys)} keys'
                        )
                        continue
                    input = str(response_json["input"]).strip()
                    output = str(response_json["output"]).strip()
<<<<<<< HEAD
                    if input != "" and output != "":
                        self.generated_examples.append(Example(input, output))
                    else:
                        logging.info(
                            "Empty input or output ditected. Discard this example."
                        )
                        continue
                    # Add the validated example to the generated examples list.
                    logging.info(f"input: \n\n{input}\n\n")  # noqa: E501
                    logging.info(f"output: \n\n{output}\n\n")  # noqa: E501
=======
                    generated_examples.append(Example(input, output))
                    logging.info(f"input: \n\n{input}\n\n")
                    logging.info(f"output: \n\n{output}\n\n")
>>>>>>> 1358bac6
            except Exception:
                logging.warning(
                    f"Error happened when parsing API completion: {completion}"
                )
                continue
        return generated_examples

    async def generate_responses(
        self, chat_api: ChatGPTAgent, prompts: list[str]
    ) -> list[openai.Completion]:
        """Generates async responses using OpenAI API.

        Args:
            chat_api (ChatGPTAgent): ChatGPTAgent to generate responses.
            prompts (list[str]): A list of prompts to generate responses.

        Returns:
            A list of openai.Completion.
        """
        responses = await chat_api.generate_batch_openai_chat_completion(
            prompts,
            temperature=self.temperature,
            responses_per_request=self.responses_per_request,
            requests_per_minute=self.requests_per_minute,
        )
        return responses

    def generate_dataset_split(
        self,
        prompt_spec: PromptSpec,
        expected_num_examples: int,
        split: DatasetSplit,
    ) -> Dataset:
        """Generates a dataset split using GPT-3.5.

        This method iteratively makes API calls to GPT-3.5 to generate a dataset split.
        Each API call yields a batch of responses. From these responses, new examples
        are extracted and added to 'generated_examples'. The process continues
        until the desired number of examples is reached, or the maximum limit on API
        calls is reached. If an error occurs during an API call, the error is handled
        appropriately, and the API call counter is adjusted.

        Args:
            prompt_spec: PromptParser to be used for generating examples.
            expected_num_examples: The number of examples expected to be
                generated. If the maximum limit on API calls is not set, the actual
                number of generated examples can be slightly higher due to each
                API call returning `responses_per_request` examples.
            split: The dataset split (e.g., train, validation, test) for which the
                examples are being generated.

        Returns:
            The generated dataset split.
        """
        # Refresh the relevant data structures for the new split.
        self.cache_root.mkdir(parents=True, exist_ok=True)
        examples_cache_path = Path(
            self.cache_root / f"generated_examples_{split.value}"
        )
        dataset_cache_path = Path(self.cache_root / f"generated_dataset_{split.value}")

        if examples_cache_path.exists():
            # If cache exists, load generated examples from disk.
            logging.info(f"Loading cache from {str(examples_cache_path)}.")
            all_generated_examples_dataset = Dataset.load_from_disk(examples_cache_path)
            generated_examples = [
                Example(input_col=ex["input_col"], output_col=ex["output_col"])
                for ex in all_generated_examples_dataset
            ]
        else:
            # Initialize data structures for a new split.
            generated_examples = []

        pbar = tqdm(total=expected_num_examples, desc="Generating examples")
        chat_api = ChatGPTAgent(self.api_key)

        while True:
            # Each API call will return `responses_per_request` completion
            # objects. The upper bound of the length of the generated dataset
            # is expected_num_examples + responses_per_request.
            try:
                # Convert the generated examples into a
                # Dataset and update the progress bar.
                (
                    all_generated_examples_dataset,
                    generated_dataset,
                ) = self.create_all_examples_dataset_and_generated_dataset(
                    generated_examples
                )
                all_generated_examples_dataset.save_to_disk(examples_cache_path)
                generated_dataset.save_to_disk(dataset_cache_path)
                pbar.update(len(generated_dataset))

                if self.max_api_calls and self.api_call_counter >= self.max_api_calls:
                    logging.warning("Maximum number of API calls reached.")
                    break
                elif len(generated_dataset) >= expected_num_examples:
                    break
                else:
                    # Compute the batch size for the next API call.
                    batch_size = self.compute_batch_size(
                        expected_num_examples, generated_dataset
                    )
                    self.api_call_counter += batch_size

                    # Generate prompts for the batch call.
                    prompts = [
                        self.construct_prompt(
                            instruction=prompt_spec.instruction,
                            few_shot_example_string=prompt_spec.examples,
                            generated_examples=generated_examples
                            if not self.filter_duplicated_examples
                            else [
                                Example(each["input_col"], each["output_col"])
                                for each in generated_dataset
                            ],
                        )
                        for _ in range(batch_size)
                    ]

                    loop = asyncio.get_event_loop()
                    responses = loop.run_until_complete(
                        self.generate_responses(chat_api=chat_api, prompts=prompts)
                    )

                    # Extract the responses and add new examples to the dataset.
                    generated_examples = self.extract_responses(
                        responses, generated_examples
                    )
            except OPENAI_ERRORS as e:
                # Handle OpenAI API errors and adjust the API call counter.
                self.api_call_counter = handle_openai_error(e, self.api_call_counter)
        return generated_dataset<|MERGE_RESOLUTION|>--- conflicted
+++ resolved
@@ -498,22 +498,16 @@
                         continue
                     input = str(response_json["input"]).strip()
                     output = str(response_json["output"]).strip()
-<<<<<<< HEAD
                     if input != "" and output != "":
-                        self.generated_examples.append(Example(input, output))
+                        generated_examples.append(Example(input, output))
                     else:
                         logging.info(
                             "Empty input or output ditected. Discard this example."
                         )
                         continue
                     # Add the validated example to the generated examples list.
-                    logging.info(f"input: \n\n{input}\n\n")  # noqa: E501
-                    logging.info(f"output: \n\n{output}\n\n")  # noqa: E501
-=======
-                    generated_examples.append(Example(input, output))
                     logging.info(f"input: \n\n{input}\n\n")
                     logging.info(f"output: \n\n{output}\n\n")
->>>>>>> 1358bac6
             except Exception:
                 logging.warning(
                     f"Error happened when parsing API completion: {completion}"
