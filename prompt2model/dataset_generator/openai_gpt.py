"""A simple dataset generator that uses OpenAI's GPT-3.5 API."""

from __future__ import annotations  # noqa FI58

import asyncio
import json
import logging
import math
import os
import random
from collections import Counter, defaultdict
from dataclasses import dataclass
from pathlib import Path

import openai
from datasets import Dataset
from tqdm import tqdm

from prompt2model.dataset_generator.base import DatasetGenerator, DatasetSplit
from prompt2model.dataset_generator.openai_gpt_template import construct_meta_prompt
from prompt2model.prompt_parser import PromptSpec
from prompt2model.utils import (
    OPENAI_ERRORS,
    ChatGPTAgent,
    count_tokens_from_string,
    handle_openai_error,
)


@dataclass(frozen=True)
class Example:
    """An example from a dataset, containing input and output columns."""

    input_col: str
    output_col: str


class OpenAIDatasetGenerator(DatasetGenerator):
    """A abstract class for NLP dataset generation using OpenAI's GPT-3.5 API."""

    def __init__(
        self,
        api_key: str | None = None,
        max_api_calls: int = None,
        temperature: float = 2.0,
        presence_penalty: float = 0,
        frequency_penalty: float = 0,
        max_batch_size: int = 5,
        responses_per_request: int = 5,
        requests_per_minute: int = 80,
        filter_duplicated_examples: bool = True,
        cache_root: str = "cached_genrated_dataset",
    ):
        """Initializes an instance of the OpenAI DatasetGenerator.

        Args:
            api_key: A valid OpenAI API key. If not provided, the environment
                variable OPENAI_API_KEY is used.
            max_api_calls: The maximum number of API calls allowed,
                or None for unlimited.
            temperature: The sampling temperature to use, ranging from 0 to 2.
                Higher values yield more random outputs, while lower values produce
                more deterministic outputs.
            presence_penalty: Value between -2.0 and 2.0 to penalize new tokens
                based on their presence in the text so far. Positive values increase
                the model's likelihood to discuss new topics in generated examples.
            frequency_penalty: Value between -2.0 and 2.0 to penalize new tokens
                based on their frequency in the text. Positive values discourage
                the model from repeating the same line verbatim in generated examples.
            max_batch_size: The maximum number of requests to make in each batch.
            responses_per_request: The number of responses for each request.
            requests_per_minute: The maximum number of requests per minute.
            filter_duplicated_examples: If True, filters duplicated examples based
                on multi-votes.
            cache_root: The root directory for caching generated examples.

        Raises:
            AssertionError: If an API key is not provided and set as an environment
            variable, or if the 'max_api_calls' value is not greater than 0.
        """
        self.api_key: str | None = api_key if api_key else os.environ["OPENAI_API_KEY"]
        assert self.api_key is not None and self.api_key != "", (
            "API key must be provided"
            + " or set the environment variable with `export OPENAI_API_KEY=<your key>`"
        )
        if max_api_calls:
            assert max_api_calls > 0, "max_api_calls must be > 0"
        self.max_api_calls = max_api_calls
        self.api_call_counter = 0
        self.temperature = temperature
        self.presence_penalty = presence_penalty
        self.frequency_penalty = frequency_penalty
        self.max_batch_size = max_batch_size
        self.responses_per_request = responses_per_request
        self.requests_per_minute = requests_per_minute
        self.filter_duplicated_examples = filter_duplicated_examples
        self.cache_root = Path(cache_root)

    def construct_prompt(
        self,
        instruction: str,
        few_shot_example_string: str,
        generated_examples: list[Example],
    ) -> tuple[str, str]:
        """Generates a prompt string.

        Args:
            instruction: The natural language instruction for the prompt.
            few_shot_example_string: A string representing the few-shot examples
                parsed from the user's prompt, which equality is higher than the
                genrated examples.
            generated_examples: A list of currently generated examples.

        Returns:
            The generated prompt string.
        """
        # The random_example_string is a string, which contains several random
        # few-shot examples as demonstrations for the DatasetGenerator. If
        # generated_examples is empty, then the random_example_string
        # is the few-shot examples parsed from the user's prompt.
        while True:
            if len(generated_examples) == 0:
                low_equality_example_string = "N/A\n"
                # Create default low_equality_example_string if generated_examples
                # is empty. few_shot_example_string is the high-equality few-shot
                # examples parsed from the user's prompt. But if user does not
                # provideany examples in the input prompt, the few_shot_example_string
                # will be "N/A"/""/None.
                random_selected_generated_example_num = 0
                # random_selected_generated_example_num is the number of selected
                # random examples from generated_examples that will be used to
                # create the low_equality_example_string. If generated_examples
                # is empty, then random_selected_generated_example_num is 0.
            else:
                # If generated_examples is not empty, low_equality_example_string
                # is sveral random generated examples from generated_examples.

                low_equality_example_string = ""
                random_selected_generated_example_num = random.randint(
                    1, min(len(generated_examples), 10)
                )
                # random_selected_generated_example_num is the number of selected
                # random examples from generated_examples that will
                # be concatenated to create low_equality_example_string.
                random_examples = random.sample(
                    generated_examples, random_selected_generated_example_num
                )
                # If generated_examples is not empty, then choose several
                # random examples from generated_examples to construct
                # new low_equality_example_string.
                for example in random_examples:
                    low_equality_example_string += (
                        f'input="{example.input_col}"\noutput="{example.output_col}"\n'
                    )
            # To increase the diversity of the prompt to DatasetGenerator, create three
            # prompt templates, COMPLEX, MIDDLE, and SIMPLE. The COMPLEX template
            # contains 4 meta examples, the MIDDLE template contains 3 meta examples,
            # and the SIMPLE template contains 2 meta examples.
            template_type_dict = {1: "COMPLEX", 2: "MIDDLE", 0: "SIMPLE"}
            template_type = template_type_dict[
                random_selected_generated_example_num % 3
            ]
            prompt = construct_meta_prompt(
                instruction=instruction,
                low_equality_example_string=low_equality_example_string,
                high_equality_example_string=few_shot_example_string,
                template_type=template_type,
            )
            # The max content length of gpt-3.5-turbo is 4097, so if the
            # generated prompt is longer than 3500, then the prompt
            # should be regenerated.
            if count_tokens_from_string(prompt) < 3500:
                return prompt
            else:
                continue

    def construct_input_output_map(
        self,
        generated_examples: list[Example],
    ) -> dict[str, Counter]:
        """Constructs a dictionary mapping inputs to `Counter` objects of outputs.

        Args:
            generated_examples: A list of currently generated examples.

        Ideally, each input should have a unique output (one-to-one mapping).
        However, language models may occasionally generate different outputs
        for identical inputs. For instance, given the input “What is the biggest
        city in China?”, it might produce different but correct outputs such as
        “Shanghai” and “The biggest city in China is Shanghai”. At other times,
        it may produce incorrect variations. For the input “What is the Chemical
        symbol of gold?”, the outputs might be “Au”, “Au”, and “AU”, where the
        last one is wrong due to capital letters.

        To address this, OpenAIDataSetGenerator uses a two-step multi-vote
        filtering mechanism. This function represents the first step, creating a
        dictionary to map inputs to a `Counter` of their outputs.

        The function iterates over all the examples, building a dictionary where
        inputs serve as keys and `Counter` objects as values. The `Counter`
        tracks the frequency of each output for a specific input.

        For example:
        input: ["apple", "banana", "apple", "orange", "apple"]
        output: ["A", "B", "A", "O", "D"]

        Then input_output_map value is:
        {
            "apple": Counter({"A": 2, "D": 1}),
            "banana": Counter({"B": 1}),
            "orange": Counter({"O": 1})
        }
        """
        input_output_map: dict[str, Counter] = defaultdict(Counter)

        # Iterate through the examples and construct the mapping.
        for example in generated_examples:
            input_str = example.input_col
            output_str = example.output_col

            # Increment the count of the output for the specific input.
            input_output_map[input_str][output_str] += 1

        # Ensure that the generated_examples list is not empty
        # and the map is constructed correctly.
        if len(generated_examples) != 0:
            assert input_output_map

        return input_output_map

    def apply_multi_vote_to_construct_generated_dataset(
        self, input_output_map: dict[str, Counter]
    ) -> Dataset:
        """Multi-vote to construct generated_dataset from input_output_map.

        Args:
            generated_examples: A list of currently generated examples.

        This method uses multi-vote filtering to create a unique mapping from inputs
        to outputs. The input_col of generated_dataset contains unique inputs,
        while the output_col holds the shortest, most frequent output for the
        corresponding input.

        The function asserts that self.filter_duplicated_examples is True and that
        input_output_map is not None when generated_examples is not
        empty. It then iterates over input_output_map, finding the most frequent
        output for each input. If there are multiple outputs with the highest frequency,
        it selects the shortest one. If there are multiple shortest outputs with the
        highest frequency, it selects the one that comes first in lexicographical
        (alphabetical) order.

        Example:
        Suppose input_output_map is:
        {
            "apple": Counter({"A": 2, "D": 2}),
            "banana": Counter({"B": 2, "C": 1}),
            "orange": Counter({"O": 1})
        }

        The function will produce generated_dataset:
        {
            "input_col": ["apple", "banana", "orange"],
            "output_col": ["A", "B", "O"]
        }

        Note: When generated_examples is empty, both input_output_map
        and generated_dataset will be empty.

        Returns:
            Currently generated dataset with multi-vote filtering applied.
        """
        # Ensure that multi-vote filtering is enabled.
        assert self.filter_duplicated_examples

        filtered_inputs = []
        filtered_outputs = []

        for input_str, output_counter in input_output_map.items():
            # Find the most frequent output count.
            most_common_count = output_counter.most_common(1)[0][1]

            # Get all the outputs that have the most common count.
            most_frequent_outputs = [
                output
                for output, count in output_counter.items()
                if count == most_common_count
            ]

            # Sort the outputs based on their lengths and select
            # the shortest ones. When several outputs have the
            # same length with the highest frequency, they will
            # be sorted in their lexicographical (alphabetical) order.
            most_frequent_outputs.sort(key=len)
            final_output = most_frequent_outputs[0]

            filtered_inputs.append(input_str)
            filtered_outputs.append(final_output)

        # Note that when `generated_examples` is empty,
        # `input_output_map` is None, and `generated_dataset`
        # will also be empty.
        generated_dataset = Dataset.from_dict(
            {"input_col": filtered_inputs, "output_col": filtered_outputs}
        )
        return generated_dataset

    def creat_all_exmaples_dataset_and_generated_dataset(
        self, generated_examples: list[Example]
    ) -> Dataset:
        """Converts generated_examples into generated_dataset.

        Args:
            generated_examples: A list of currently generated examples.

        Depending on the value of self.filter_duplicated_examples, the function either
        constructs a mapping for input-output pairs followed by multi-vote filtering
        to create a Dataset or directly converts the generated examples into a Dataset.

        The function also verifies the presence of data in the input-output map
        and the generated dataset if there are any generated examples and
        self.filter_duplicated_examples is True.

        Lastly, the function stores all generated examples, irrespective of the value
        of self.filter_duplicated_examples, into a Dataset on the disk.

        Returns:
            A dataset of all the generated exmaples and the currently generated
            dataset. If filter_duplicated_examples is True, multi-vote filtering is
            performed. Else, the generated examples are directly converted into
            a Dataset.
        """
        # Convert all generated examples into a Dataset.
        all_generated_examples_dataset = Dataset.from_dict(
            {
                "input_col": [example.input_col for example in generated_examples],
                "output_col": [example.output_col for example in generated_examples],
            }
        )

        if self.filter_duplicated_examples:
            # When filtering duplicated examples is
            # enabled, perform multi-vote filtering.
            input_output_map = self.construct_input_output_map(generated_examples)
            generated_dataset = self.apply_multi_vote_to_construct_generated_dataset(
                input_output_map
            )

            # Ensure that the input-output map and
            # the generated dataset are not empty.
            if len(generated_examples) != 0:
                assert input_output_map is not None
                assert generated_dataset is not None
        else:
            # When filtering duplicated examples is not enabled,
            # use all_generated_examples_dataset directly.
            generated_dataset = all_generated_examples_dataset

        # If there are generated examples, the
        # generated_dataset should not be empty.
        if len(generated_examples) != 0:
            assert len(generated_dataset) > 0

        return all_generated_examples_dataset, generated_dataset

    def compute_batch_size(
        self, expected_num_examples: int, generated_dataset: Dataset
    ) -> int:
        """Computes the batch size for OpenAI API calls in a batch.

        The batch size is determined based on the remaining number of examples to be
        generated and the number of responses per request. The function also respects
        the maximum limit of API calls if it is set.

        Args:
            expected_num_examples: The total number of examples expected to be
            generated for the current dataset split. Note that if max_api_calls is not
            set, the actual number of generated examples can be slightly higher due
            to each API call returning `responses_per_request` examples.
            generated_dataset: Currently generated dataset.

        Returns:
            The batch size for the next batch of OpenAI API calls with zeno-build.
        """
        # If max_api_calls is not set, make it equivalent to the batch size
        max_api_calls = (
            self.max_batch_size
            if self.max_api_calls is None
            else self.max_api_calls - self.api_call_counter
        )
        batch_size = min(
            self.max_batch_size,
            math.ceil(
                (
                    (expected_num_examples - len(generated_dataset))
                    / self.responses_per_request
                )
            ),
            max_api_calls,
        )
        # Ensure that the batch_size is a positive value.
        assert batch_size > 0
        return batch_size

<<<<<<< HEAD
    def extract_responses(self, completions: list[openai.Completion]):
        """Extracts and stores generated input and output from OpenAI API responses.

        Args:
            completions: A list of Completion objects returned by the OpenAI API.
            Each API call returns a number of completion objects equivalent to
            `responses_per_request`. The default `responses_per_request` = 5.

        This function iterates through the provided completions, attempting to
        extract and parse the content of each completion as a JSON object. It
        then checks for the presence of `input` and `output` keys in the JSON
        object. If either is missing, the completion is discarded.

        For valid completions, the function creates a namedtuple `example`
        with `input_col` and `output_col` fields, representing the generated
        example and label strings respectively. The `example` is then added
        to self.generated_examples.

        Note: The function process `batch_size * responses_per_request`
        responses at a time.

        Example:
        Given a list of two completion objects: [completion_1, completion_2],
        where:
        completion_1.choices = [
            {"message": {"content": '{"input": "1", "output": "a"}'}},
            {"message": {"content": '{"input": "1", "output": "b"}'}},
            {"message": {"content": '{"input": "1", "output": "a"}'}},
        ]
        completion_2.choices = [
            {"message": {"content": '{"input": "1", "output": "c"}'}},
            {"message": {"content": '{"input": "2", "output": "a"}'}},
            {"message": {"content": '{"input": "2", "output": "b"}'}},
        ]

        The function will create 'example' namedtuples:
        Example(input_col="1", output_col="a")
        Example(input_col="1", output_col="b")
        Example(input_col="1", output_col="a")
        Example(input_col="1", output_col="c")
        Example(input_col="2", output_col="a")
        Example(input_col="2", output_col="b")

        And append them to self.generated_examples.
=======
    def extract_responses(
        self, completions: list[openai.Completion], generated_examples: list[Example]
    ) -> list[Example]:
        """Extracts the generated sample and annotation from an OpenAI API response.

        Args:
            completions: The generated completion objects returned by OpenAI API.
            generated_examples: Currently generated examples of DatasetGenerator.

        Returns:
            A list of `Example` objects.
                Each API call will return `responses_per_request` completion objects.
                If the response is a valid JSON object, create a namedtuple called
                `example` and append it to generated_examples. `example` consists
                of `input_col` and`output_col`, where:
                - input_col is the generated example string extracted from the response.
                - output_col is the generated label string extracted from the response.
                If the response is not a valid JSON object, discard it.
                There is responses_per_request * len(completions) responses at a time.
>>>>>>> 9961aea2
        """
        for completion in completions:
            try:
                for choice in completion.choices:
                    try:
                        response_json = json.loads(choice["message"]["content"])
                    except Exception:
                        logging.warning(f"Error happened parsing API choice: {choice}")
                        continue
                        # If the response is not a valid JSON object, discard it.
                    required_keys = ["input", "output"]
                    missing_keys = [
                        key for key in required_keys if key not in response_json
                    ]
                    if len(missing_keys) != 0:
                        logging.warning(
                            f'API response must contain {", ".join(required_keys)} keys'
                        )
                        continue
                        # If the response doesn't contain required keys, discard it.
                    input = str(response_json["input"]).strip()
                    output = str(response_json["output"]).strip()
<<<<<<< HEAD
                    self.generated_examples.append(Example(input, output))
                    # Add the validated example to the generated examples list.
=======
                    generated_examples.append(Example(input, output))
>>>>>>> 9961aea2
                    logging.info(f"input: \n\n{input}\n\n")  # noqa: E501
                    logging.info(f"output: \n\n{output}\n\n")  # noqa: E501
            except Exception:
                logging.warning(
                    f"Error happened when parsing API completion: {completion}"
                )
                continue
<<<<<<< HEAD
                # If an error occurs during processing a
                # completion, skip it and move to the next.
=======
        return generated_examples
>>>>>>> 9961aea2

    def generate_dataset_split(
        self,
        prompt_spec: PromptSpec,
        expected_num_examples: int,
        split: DatasetSplit,
    ) -> Dataset:
        """Generates a dataset split using GPT-3.5.

        This method iteratively makes API calls to GPT-3.5 to generate a dataset split.
        Each API call yields a batch of responses. From these responses, new examples
        are extracted and added to 'generated_examples'. The process continues
        until the desired number of examples is reached, or the maximum limit on API
        calls is reached. If an error occurs during an API call, the error is handled
        appropriately, and the API call counter is adjusted.

        Args:
            prompt_spec: PromptParser to be used for generating examples.
            expected_num_examples: The number of examples expected to be
                generated. If the maximum limit on API calls is not set, the actual
                number of generated examples can be slightly higher due to each
                API call returning `responses_per_request` examples.
            split: The dataset split (e.g., train, validation, test) for which the
                examples are being generated.

        Returns:
            The generated dataset split.
        """
        # Refresh the relevant data structures for the new split.
        self.generating_split = split
        dataset_cache_path = Path(self.cache_root / f"{self.generating_split.value}")

        if dataset_cache_path.exists():
            # If cache exists, load generated examples from disk.
            logging.info(f"Loading cache from {str(dataset_cache_path)}.")
            all_generated_examples_dataset = Dataset.load_from_disk(dataset_cache_path)
            self.generated_examples = [
                Example(input_col=ex["input_col"], output_col=ex["output_col"])
                for ex in all_generated_examples_dataset
            ]
            # `generated_examples`` will be loaded from disk. `generated_dataset`
            # will be initialized in the first loop. If `filter_duplicated_examples` is
            # True, `input_output_map` will also be constructed in the first loop.

        else:
            # Initialize data structures for a new split.
            self.generated_dataset = Dataset.from_dict({})
            self.input_output_map = defaultdict(Counter)
            self.generated_examples = []

        chat_api = ChatGPTAgent(self.api_key)
<<<<<<< HEAD
        pbar = tqdm(total=expected_num_examples, desc="Generating examples")

        while True:
            # Each API call will return `responses_per_request` completion
            # objects. The upper bound of the length of the generated dataset
            # is expected_num_examples + responses_per_request.
=======
        generated_examples: list[Example] = []
        pbar = tqdm(total=expected_num_examples, desc="Generating examples")
        while len(generated_examples) < expected_num_examples:
>>>>>>> 9961aea2
            try:
                # Convert the generated examples into a
                # Dataset and update the progress bar.
                self.convert_generated_examples_to_generated_dataset()
                pbar.update(len(self.generated_dataset))

                if self.max_api_calls and self.api_call_counter >= self.max_api_calls:
                    logging.warning("Maximum number of API calls reached.")
<<<<<<< HEAD
                    return self.generated_dataset
                elif len(self.generated_dataset) >= expected_num_examples:
                    return self.generated_dataset
                else:
                    # Compute the batch size for the next API call.
                    batch_size = self.compute_batch_size(
                        expected_num_examples=expected_num_examples
=======
                    return Dataset.from_dict(
                        {
                            "input_col": [
                                example.input_col for example in generated_examples
                            ],
                            "output_col": [
                                example.output_col for example in generated_examples
                            ],
                        }
                    )
                else:
                    batch_size = (
                        min(
                            self.max_batch_size,
                            math.ceil(
                                (
                                    (expected_num_examples - len(generated_examples))
                                    / self.responses_per_request
                                )
                            ),
                        )
                        if self.max_api_calls is None
                        else min(
                            self.max_batch_size,
                            math.ceil(
                                (
                                    (expected_num_examples - len(generated_examples))
                                    / self.responses_per_request
                                )
                            ),
                            self.max_api_calls - self.api_call_counter,
                        )
>>>>>>> 9961aea2
                    )
                    self.api_call_counter += batch_size

                    # Generate prompts for the batch call.
                    prompts = [
                        self.construct_prompt(
                            instruction=prompt_spec.instruction,
                            few_shot_example_string=prompt_spec.examples,
                            generated_examples=generated_examples,
                        )
                        for _ in range(batch_size)
                    ]

                    async def generate_responses():
                        # Make asynchronous API calls to GPT-3.5 to generate responses.
                        responses = (
                            await chat_api.generate_batch_openai_chat_completion(
                                prompts,
                                temperature=self.temperature,
                                responses_per_request=self.responses_per_request,
                                requests_per_minute=self.requests_per_minute,
                            )
                        )
                        return responses

                    loop = asyncio.get_event_loop()
                    responses = loop.run_until_complete(generate_responses())
<<<<<<< HEAD

                    # Extract the responses and add new examples to the dataset.
                    self.extract_responses(responses)
            except OPENAI_ERRORS as e:
                # Handle OpenAI API errors and adjust the API call counter.
                self.api_call_counter = handle_openai_error(e, self.api_call_counter)
=======
                    generated_examples = self.extract_responses(
                        responses, generated_examples=generated_examples
                    )
                    pbar.update(len(generated_examples))
            except OPENAI_ERRORS as e:
                self.api_call_counter = handle_openai_error(e, self.api_call_counter)
        # Each API call will return `responses_per_request` completion
        # objects. The upper bound of the length of generated dataset
        # is expected_num_examples + responses_per_request.
        assert (
            len(generated_examples) < expected_num_examples + self.responses_per_request
        )
        return Dataset.from_dict(
            {
                "input_col": [example.input_col for example in generated_examples],
                "output_col": [example.output_col for example in generated_examples],
            }
        )
>>>>>>> 9961aea2
<|MERGE_RESOLUTION|>--- conflicted
+++ resolved
@@ -401,14 +401,16 @@
         assert batch_size > 0
         return batch_size
 
-<<<<<<< HEAD
-    def extract_responses(self, completions: list[openai.Completion]):
-        """Extracts and stores generated input and output from OpenAI API responses.
+    def extract_responses(
+        self, completions: list[openai.Completion], generated_examples: list[Example]
+    ) -> list[Example]:
+        """Extracts the generated sample and annotation from an OpenAI API response.
 
         Args:
             completions: A list of Completion objects returned by the OpenAI API.
             Each API call returns a number of completion objects equivalent to
             `responses_per_request`. The default `responses_per_request` = 5.
+            generated_examples: Currently generated examples of DatasetGenerator.
 
         This function iterates through the provided completions, attempting to
         extract and parse the content of each completion as a JSON object. It
@@ -424,37 +426,28 @@
         responses at a time.
 
         Example:
-        Given a list of two completion objects: [completion_1, completion_2],
-        where:
-        completion_1.choices = [
-            {"message": {"content": '{"input": "1", "output": "a"}'}},
-            {"message": {"content": '{"input": "1", "output": "b"}'}},
-            {"message": {"content": '{"input": "1", "output": "a"}'}},
-        ]
-        completion_2.choices = [
-            {"message": {"content": '{"input": "1", "output": "c"}'}},
-            {"message": {"content": '{"input": "2", "output": "a"}'}},
-            {"message": {"content": '{"input": "2", "output": "b"}'}},
-        ]
-
-        The function will create 'example' namedtuples:
-        Example(input_col="1", output_col="a")
-        Example(input_col="1", output_col="b")
-        Example(input_col="1", output_col="a")
-        Example(input_col="1", output_col="c")
-        Example(input_col="2", output_col="a")
-        Example(input_col="2", output_col="b")
-
-        And append them to self.generated_examples.
-=======
-    def extract_responses(
-        self, completions: list[openai.Completion], generated_examples: list[Example]
-    ) -> list[Example]:
-        """Extracts the generated sample and annotation from an OpenAI API response.
-
-        Args:
-            completions: The generated completion objects returned by OpenAI API.
-            generated_examples: Currently generated examples of DatasetGenerator.
+            Given a list of two completion objects: [completion_1, completion_2],
+            where:
+            completion_1.choices = [
+                {"message": {"content": '{"input": "1", "output": "a"}'}},
+                {"message": {"content": '{"input": "1", "output": "b"}'}},
+                {"message": {"content": '{"input": "1", "output": "a"}'}},
+            ]
+            completion_2.choices = [
+                {"message": {"content": '{"input": "1", "output": "c"}'}},
+                {"message": {"content": '{"input": "2", "output": "a"}'}},
+                {"message": {"content": '{"input": "2", "output": "b"}'}},
+            ]
+
+            The function will create 'example' namedtuples:
+            Example(input_col="1", output_col="a")
+            Example(input_col="1", output_col="b")
+            Example(input_col="1", output_col="a")
+            Example(input_col="1", output_col="c")
+            Example(input_col="2", output_col="a")
+            Example(input_col="2", output_col="b")
+
+            And append them to self.generated_examples.
 
         Returns:
             A list of `Example` objects.
@@ -466,7 +459,6 @@
                 - output_col is the generated label string extracted from the response.
                 If the response is not a valid JSON object, discard it.
                 There is responses_per_request * len(completions) responses at a time.
->>>>>>> 9961aea2
         """
         for completion in completions:
             try:
@@ -489,12 +481,7 @@
                         # If the response doesn't contain required keys, discard it.
                     input = str(response_json["input"]).strip()
                     output = str(response_json["output"]).strip()
-<<<<<<< HEAD
-                    self.generated_examples.append(Example(input, output))
-                    # Add the validated example to the generated examples list.
-=======
                     generated_examples.append(Example(input, output))
->>>>>>> 9961aea2
                     logging.info(f"input: \n\n{input}\n\n")  # noqa: E501
                     logging.info(f"output: \n\n{output}\n\n")  # noqa: E501
             except Exception:
@@ -502,12 +489,7 @@
                     f"Error happened when parsing API completion: {completion}"
                 )
                 continue
-<<<<<<< HEAD
-                # If an error occurs during processing a
-                # completion, skip it and move to the next.
-=======
         return generated_examples
->>>>>>> 9961aea2
 
     def generate_dataset_split(
         self,
@@ -537,14 +519,14 @@
             The generated dataset split.
         """
         # Refresh the relevant data structures for the new split.
-        self.generating_split = split
-        dataset_cache_path = Path(self.cache_root / f"{self.generating_split.value}")
-
-        if dataset_cache_path.exists():
+        self.cache_root.mkdir(parents=True, exist_ok=True)
+        exmaples_cache_path = Path(self.cache_root / f"{split.value}")
+
+        if exmaples_cache_path.exists():
             # If cache exists, load generated examples from disk.
-            logging.info(f"Loading cache from {str(dataset_cache_path)}.")
-            all_generated_examples_dataset = Dataset.load_from_disk(dataset_cache_path)
-            self.generated_examples = [
+            logging.info(f"Loading cache from {str(exmaples_cache_path)}.")
+            all_generated_examples_dataset = Dataset.load_from_disk(exmaples_cache_path)
+            generated_examples = [
                 Example(input_col=ex["input_col"], output_col=ex["output_col"])
                 for ex in all_generated_examples_dataset
             ]
@@ -554,73 +536,36 @@
 
         else:
             # Initialize data structures for a new split.
-            self.generated_dataset = Dataset.from_dict({})
-            self.input_output_map = defaultdict(Counter)
-            self.generated_examples = []
+            generated_examples = []
 
         chat_api = ChatGPTAgent(self.api_key)
-<<<<<<< HEAD
         pbar = tqdm(total=expected_num_examples, desc="Generating examples")
 
         while True:
             # Each API call will return `responses_per_request` completion
             # objects. The upper bound of the length of the generated dataset
             # is expected_num_examples + responses_per_request.
-=======
-        generated_examples: list[Example] = []
-        pbar = tqdm(total=expected_num_examples, desc="Generating examples")
-        while len(generated_examples) < expected_num_examples:
->>>>>>> 9961aea2
             try:
                 # Convert the generated examples into a
                 # Dataset and update the progress bar.
-                self.convert_generated_examples_to_generated_dataset()
-                pbar.update(len(self.generated_dataset))
+                (
+                    all_generated_examples_dataset,
+                    generated_dataset,
+                ) = self.creat_all_exmaples_dataset_and_generated_dataset(
+                    generated_examples
+                )
+                all_generated_examples_dataset.save_to_disk(exmaples_cache_path)
+                pbar.update(len(generated_dataset))
 
                 if self.max_api_calls and self.api_call_counter >= self.max_api_calls:
                     logging.warning("Maximum number of API calls reached.")
-<<<<<<< HEAD
-                    return self.generated_dataset
-                elif len(self.generated_dataset) >= expected_num_examples:
-                    return self.generated_dataset
+                    return generated_dataset
+                elif len(generated_dataset) >= expected_num_examples:
+                    return generated_dataset
                 else:
                     # Compute the batch size for the next API call.
                     batch_size = self.compute_batch_size(
-                        expected_num_examples=expected_num_examples
-=======
-                    return Dataset.from_dict(
-                        {
-                            "input_col": [
-                                example.input_col for example in generated_examples
-                            ],
-                            "output_col": [
-                                example.output_col for example in generated_examples
-                            ],
-                        }
-                    )
-                else:
-                    batch_size = (
-                        min(
-                            self.max_batch_size,
-                            math.ceil(
-                                (
-                                    (expected_num_examples - len(generated_examples))
-                                    / self.responses_per_request
-                                )
-                            ),
-                        )
-                        if self.max_api_calls is None
-                        else min(
-                            self.max_batch_size,
-                            math.ceil(
-                                (
-                                    (expected_num_examples - len(generated_examples))
-                                    / self.responses_per_request
-                                )
-                            ),
-                            self.max_api_calls - self.api_call_counter,
-                        )
->>>>>>> 9961aea2
+                        expected_num_examples, generated_dataset
                     )
                     self.api_call_counter += batch_size
 
@@ -648,30 +593,11 @@
 
                     loop = asyncio.get_event_loop()
                     responses = loop.run_until_complete(generate_responses())
-<<<<<<< HEAD
 
                     # Extract the responses and add new examples to the dataset.
-                    self.extract_responses(responses)
+                    generated_examples = self.extract_responses(
+                        responses, generated_examples
+                    )
             except OPENAI_ERRORS as e:
                 # Handle OpenAI API errors and adjust the API call counter.
-                self.api_call_counter = handle_openai_error(e, self.api_call_counter)
-=======
-                    generated_examples = self.extract_responses(
-                        responses, generated_examples=generated_examples
-                    )
-                    pbar.update(len(generated_examples))
-            except OPENAI_ERRORS as e:
-                self.api_call_counter = handle_openai_error(e, self.api_call_counter)
-        # Each API call will return `responses_per_request` completion
-        # objects. The upper bound of the length of generated dataset
-        # is expected_num_examples + responses_per_request.
-        assert (
-            len(generated_examples) < expected_num_examples + self.responses_per_request
-        )
-        return Dataset.from_dict(
-            {
-                "input_col": [example.input_col for example in generated_examples],
-                "output_col": [example.output_col for example in generated_examples],
-            }
-        )
->>>>>>> 9961aea2
+                self.api_call_counter = handle_openai_error(e, self.api_call_counter)