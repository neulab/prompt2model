"""A simple dataset generator that uses OpenAI's GPT-3.5 API."""

import json
import logging

import openai
from datasets import Dataset
from tqdm import tqdm

from prompt2model.dataset_generator.base import DatasetGenerator, DatasetSplit
from prompt2model.prompt_parser import PromptSpec
from prompt2model.utils.openai_tools import ChatGPTAgent


class OpenAIDatasetGenerator(DatasetGenerator):
    """A abstract class for NLP dataset generation using OpenAI's GPT-3.5 API."""

    def __init__(self, api_key: str, max_api_calls: int = None):
        """Initialize an OpenAI client with an API key and max API call allowed.

        Args:
            api_key: A valid OpenAI API key.
            max_api_calls: The maximum number of API calls allowed,
                or None for unlimited.
        """
<<<<<<< HEAD
        self.api_key = api_key
        if max_api_calls:
            assert max_api_calls > 0, "max_api_calls must be > 0"
=======
        self.chat_gpt_agent = ChatGPTAgent(api_key)
>>>>>>> 45f308cf
        self.max_api_calls = max_api_calls
        self.api_call_counter = 0

    def generate_prompt(
        self,
        instruction: str,
        examples: list[str] = None,
        prompt_template: str = None,
    ) -> str:
        """Generates a prompt string.

        Args:
            instruction: The natural language instruction for the prompt.
            examples: A list of few-shot examples. Defaults to None.
            prompt_template: A string template for the prompt. Defaults to None.
                Prompt_template must contains `instruction` and `examples` fields.

        Returns:
            The generated prompt string.
        """
        # Set default prompt template if not provided
        if not prompt_template:
            prompt_template = (
                "Requirement: {instruction} \n"
                "Few-Shot Examples: {examples} \n"
                "sample: \n"
                "annotation: \n"
                "Please answer me in JSON format, with `sample` and `annotation` keys."
            )

        # Replace placeholders in prompt template with actual values
        example_string = " ".join(examples) if examples else "NA"
        prompt = prompt_template.format(
            instruction=instruction, examples=example_string
        )
        return prompt

    def extract_response(self, response: openai.Completion) -> tuple[str, str]:
        """Extracts the generated sample and annotation from an OpenAI API response.

        Args:
            response (openai.Completion): The response object returned by OpenAI API.

        Returns:
            A tuple of (sample, annotation), where:
            - sample is the generated example string extracted from the
            response, or "" if not found.
            - annotation is the generated label/annotation string int extracted from
            the response, or "" if not found.
        """
        try:
            response_dict = json.loads(response.choices[0]["message"]["content"])
            keys = response_dict.keys()
            sample = annotation = None
            for key in keys:
                if "sample" in key.lower():
                    sample = response_dict[key]
                elif "annotation" in key.lower():
                    annotation = response_dict[key]
            if sample and annotation:
                return sample, annotation
            else:
                logging.error("No sample or annotation found")
                raise ValueError("No sample or annotation found")
        except (
            json.JSONDecodeError,
            IndexError,
            TypeError,
            ValueError,
            AttributeError,
        ):
            return "", ""

    def generate_dataset_split(
        self,
        prompt_spec: PromptSpec,
        num_examples: int,
        split: DatasetSplit,
    ) -> Dataset:
        """Generate a single dataset using GPT-3.5.

        Args:
            prompt_spec: A prompt specification.
            num_examples: Number of examples in split.
            split: Name of dataset split to generate.

        Returns:
            A single dataset.
        """
        _ = split  # suppress unused variable warnings
        prompt = self.generate_prompt(
            instruction=prompt_spec.instruction,
            examples=prompt_spec.examples,
            prompt_template=prompt_spec.prompt_template,
        )

        input_cols = []  # type: list[str]
        output_cols = []  # type: list[str]
        for example_index in tqdm(range(num_examples), desc="Generating examples"):
            while True:
                if self.max_api_calls and self.api_call_counter >= self.max_api_calls:
                    logging.warning("Maximum number of API calls reached.")
                    return Dataset.from_dict(
                        {"input_col": input_cols, "output_col": output_cols}
                    )
                else:
                    self.api_call_counter += 1
                response = self.chat_gpt_agent.generate_openai_chat_completion(prompt)
                input_col, output_col = self.extract_response(response)
                if input_col != "" and output_col != "":
                    input_cols.append(input_col)
                    output_cols.append(output_col)
                    break
<<<<<<< HEAD
                except OPENAI_ERRORS as e:
                    print(1)
                    self.api_call_counter = handle_openai_error(
                        e, self.api_call_counter, self.max_api_calls
=======
                else:
                    logging.warning(
                        "No input_col or output_col found",
                        f"for {example_index + 1} th example",
>>>>>>> 45f308cf
                    )

        return Dataset.from_dict({"input_col": input_cols, "output_col": output_cols})<|MERGE_RESOLUTION|>--- conflicted
+++ resolved
@@ -9,27 +9,23 @@
 
 from prompt2model.dataset_generator.base import DatasetGenerator, DatasetSplit
 from prompt2model.prompt_parser import PromptSpec
-from prompt2model.utils.openai_tools import ChatGPTAgent
+from prompt2model.utils import OPENAI_ERRORS, ChatGPTAgent, handle_openai_error
 
 
 class OpenAIDatasetGenerator(DatasetGenerator):
     """A abstract class for NLP dataset generation using OpenAI's GPT-3.5 API."""
 
     def __init__(self, api_key: str, max_api_calls: int = None):
-        """Initialize an OpenAI client with an API key and max API call allowed.
+        """Initialize an OpenAI DatasetGenertor with an API key and max API call.
 
         Args:
             api_key: A valid OpenAI API key.
             max_api_calls: The maximum number of API calls allowed,
                 or None for unlimited.
         """
-<<<<<<< HEAD
         self.api_key = api_key
         if max_api_calls:
             assert max_api_calls > 0, "max_api_calls must be > 0"
-=======
-        self.chat_gpt_agent = ChatGPTAgent(api_key)
->>>>>>> 45f308cf
         self.max_api_calls = max_api_calls
         self.api_call_counter = 0
 
@@ -75,33 +71,22 @@
 
         Returns:
             A tuple of (sample, annotation), where:
-            - sample is the generated example string extracted from the
-            response, or "" if not found.
-            - annotation is the generated label/annotation string int extracted from
-            the response, or "" if not found.
+            - sample is the generated example string extracted from the response.
+            - annotation is the generated label string extracted from the response.
         """
         try:
-            response_dict = json.loads(response.choices[0]["message"]["content"])
-            keys = response_dict.keys()
-            sample = annotation = None
-            for key in keys:
-                if "sample" in key.lower():
-                    sample = response_dict[key]
-                elif "annotation" in key.lower():
-                    annotation = response_dict[key]
-            if sample and annotation:
-                return sample, annotation
-            else:
-                logging.error("No sample or annotation found")
-                raise ValueError("No sample or annotation found")
-        except (
-            json.JSONDecodeError,
-            IndexError,
-            TypeError,
-            ValueError,
-            AttributeError,
-        ):
-            return "", ""
+            response_json = json.loads(response.choices[0]["message"]["content"])
+        except json.decoder.JSONDecodeError as e:
+            logging.warning("API response was not a valid JSON")
+            raise e
+        required_keys = ["sample", "annotation"]
+        missing_keys = [key for key in required_keys if key not in response_json]
+        assert (
+            len(missing_keys) == 0
+        ), f'API response must contain {", ".join(required_keys)} keys'
+        sample = response_json["sample"].strip()
+        annotation = response_json["annotation"].strip()
+        return sample, annotation
 
     def generate_dataset_split(
         self,
@@ -125,35 +110,32 @@
             examples=prompt_spec.examples,
             prompt_template=prompt_spec.prompt_template,
         )
-
+        chat_api = ChatGPTAgent(self.api_key)
         input_cols = []  # type: list[str]
         output_cols = []  # type: list[str]
-        for example_index in tqdm(range(num_examples), desc="Generating examples"):
+
+        for _ in tqdm(range(num_examples), desc="Generating examples"):
             while True:
-                if self.max_api_calls and self.api_call_counter >= self.max_api_calls:
-                    logging.warning("Maximum number of API calls reached.")
-                    return Dataset.from_dict(
-                        {"input_col": input_cols, "output_col": output_cols}
-                    )
-                else:
-                    self.api_call_counter += 1
-                response = self.chat_gpt_agent.generate_openai_chat_completion(prompt)
-                input_col, output_col = self.extract_response(response)
-                if input_col != "" and output_col != "":
+                try:
+                    if (
+                        self.max_api_calls
+                        and self.api_call_counter >= self.max_api_calls
+                    ):
+                        logging.warning("Maximum number of API calls reached.")
+                        return Dataset.from_dict(
+                            {"input_col": input_cols, "output_col": output_cols}
+                        )
+                    else:
+                        self.api_call_counter += 1
+                    response = chat_api.generate_openai_chat_completion(prompt)
+                    input_col, output_col = self.extract_response(response)
                     input_cols.append(input_col)
                     output_cols.append(output_col)
                     break
-<<<<<<< HEAD
                 except OPENAI_ERRORS as e:
                     print(1)
                     self.api_call_counter = handle_openai_error(
-                        e, self.api_call_counter, self.max_api_calls
-=======
-                else:
-                    logging.warning(
-                        "No input_col or output_col found",
-                        f"for {example_index + 1} th example",
->>>>>>> 45f308cf
+                        e, self.api_call_counter
                     )
 
         return Dataset.from_dict({"input_col": input_cols, "output_col": output_cols})