--- conflicted
+++ resolved
@@ -300,9 +300,13 @@
             {"input_col": filtered_inputs, "output_col": filtered_outputs}
         )
 
-<<<<<<< HEAD
-    def convert_generated_examples_to_generated_dataset(self):
-        """Converts self.generated_examples into self.generated_dataset.
+    def convert_generated_examples_to_generated_dataset(
+        self, generated_examples: list[Example]
+    ) -> Dataset:
+        """Converts generated_examples into generated_dataset.
+
+        Args:
+            generated_examples: A dictionary to map inputs to a `Counter` of their outputs.
 
         Depending on the value of self.filter_duplicated_examples, the function either
         constructs a mapping for input-output pairs followed by multi-vote filtering
@@ -314,14 +318,15 @@
 
         Lastly, the function stores all generated examples, irrespective of the value
         of self.filter_duplicated_examples, into a Dataset on the disk.
+
+        Returns:
+            Currently generated dataset with multi-vote filtering applied.
         """
         # Convert all generated examples into a Dataset.
         all_generated_examples_dataset = Dataset.from_dict(
             {
-                "input_col": [example.input_col for example in self.generated_examples],
-                "output_col": [
-                    example.output_col for example in self.generated_examples
-                ],
+                "input_col": [example.input_col for example in generated_examples],
+                "output_col": [example.output_col for example in generated_examples],
             }
         )
 
@@ -333,18 +338,18 @@
 
             # Ensure that the input-output map and
             # the generated dataset are not empty.
-            if len(self.generated_examples) != 0:
-                assert self.input_output_map is not None
-                assert self.generated_dataset is not None
+            if len(generated_examples) != 0:
+                assert input_output_map is not None
+                assert generated_dataset is not None
         else:
             # When filtering duplicated examples is not enabled,
             # use all_generated_examples_dataset directly.
-            self.generated_dataset = all_generated_examples_dataset
+            generated_dataset = all_generated_examples_dataset
 
         # If there are generated examples, the
         # generated_dataset should not be empty.
-        if len(self.generated_examples) != 0:
-            assert len(self.generated_dataset) > 0
+        if len(generated_examples) != 0:
+            assert len(generated_dataset) > 0
 
         # Save all the generated examples to disk as
         # a Dataset, regardless of the filtering option.
@@ -375,7 +380,7 @@
                 self.batch_size,
                 math.ceil(
                     (
-                        (expected_num_examples - len(self.generated_dataset))
+                        (expected_num_examples - len(generated_dataset))
                         / self.responses_per_request
                     )
                 ),
@@ -387,7 +392,7 @@
                 self.batch_size,
                 math.ceil(
                     (
-                        (expected_num_examples - len(self.generated_dataset))
+                        (expected_num_examples - len(generated_dataset))
                         / self.responses_per_request
                     )
                 ),
@@ -399,7 +404,6 @@
         return batch_size
 
     def extract_responses(self, completions: list[openai.Completion]) -> None:
-=======
         # `generated_examples` will be transformed into `generated_dataset`.
         # If `filter_duplicated_examples` is True, `generated_examples` will
         # be filtered based on multi-votes before being used to construct
@@ -410,7 +414,6 @@
     def extract_responses(
         self, completions: list[openai.Completion], generated_examples: list[Example]
     ) -> list[Example]:
->>>>>>> 97a693df
         """Extracts the generated sample and annotation from an OpenAI API response.
 
         Args:
