--- conflicted
+++ resolved
@@ -210,14 +210,6 @@
             A single dataset.
         """
         _ = split  # suppress unused variable warnings
-<<<<<<< HEAD
-
-=======
-        prompt = self.generate_prompt(
-            instruction=prompt_spec.instruction,
-            examples=prompt_spec.examples,
-        )
->>>>>>> 28d1d114
         chat_api = ChatGPTAgent(self.api_key)
         self.generated_examples = []
 
@@ -244,8 +236,8 @@
                     else:
                         self.api_call_counter += 1
                         prompt, _ = self.generate_prompt(
-                            instruction=prompt_spec.get_instruction,
-                            few_shot_example_string=prompt_spec.get_examples,
+                            instruction=prompt_spec.instruction,
+                            few_shot_example_string=prompt_spec.examples,
                         )
                         response = chat_api.generate_openai_chat_completion(
                             prompt,
