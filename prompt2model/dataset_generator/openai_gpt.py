--- conflicted
+++ resolved
@@ -95,11 +95,6 @@
         self.requests_per_minute = requests_per_minute
         self.filter_duplicated_examples = filter_duplicated_examples
         self.cache_root = Path(cache_root)
-<<<<<<< HEAD
-        self.generated_examples = []  # type: list[Example]
-=======
-        self.cache_root.mkdir(exist_ok=True, parents=True)
->>>>>>> f46ab8fb
         # This list stores all generated examples. These will later be
         # converted into `generated_dataset` and `input_output_map`
         # if `filter_duplicated_examples` is True.
