--- conflicted
+++ resolved
@@ -4,10 +4,6 @@
 
 from abc import ABC, abstractmethod
 from enum import Enum
-<<<<<<< HEAD
-from typing import Optional, Protocol, Tuple
-=======
->>>>>>> 9b205ae3
 
 import datasets
 import pandas as pd
@@ -41,10 +37,6 @@
         prompt_spec: PromptSpec,
         num_examples: int | None,
         split: DatasetSplit,
-<<<<<<< HEAD
-    ) -> Tuple[datasets.Dataset, datasets.Dataset, datasets.Dataset]:
-        """Create empty versions of the datasets, for testing.
-=======
     ) -> datasets.Dataset:
         """Generate data for a single named split of data.
 
@@ -53,7 +45,6 @@
             num_examples: Number of examples in split.
             split: Name of dataset split to generate.)
 
->>>>>>> 9b205ae3
         Returns:
             A single dataset split.
 
