"""A simple dataset generator that uses APIs."""

from __future__ import annotations

import asyncio
import json
import math
import random
from collections import Counter, defaultdict
from dataclasses import dataclass

import nest_asyncio
import openai
from datasets import Dataset
from tqdm import tqdm

from prompt2model.dataset_generator.base import DatasetGenerator, DatasetSplit
from prompt2model.dataset_generator.prompt_template import construct_meta_prompt
from prompt2model.prompt_parser import PromptSpec
from prompt2model.utils import (
    API_ERRORS,
    APIAgent,
    count_tokens_from_string,
    get_formatted_logger,
    handle_api_error,
)

nest_asyncio.apply()
logger = get_formatted_logger("DatasetGenerator")


@dataclass(frozen=True)
class Example:
    """An example from a dataset, containing input and output columns."""

    input_col: str
    output_col: str

    def __eq__(self, other) -> bool:
        """Example equality."""
        return self.input_col == other.input_col and self.output_col == other.output_col

    def __lt__(self, other) -> bool:
        """Example less than."""
        return self.input_col < other.input_col or self.output_col < other.output_col


class PromptBasedDatasetGenerator(DatasetGenerator):
    """A abstract class for NLP dataset generation using a prompted API."""

    def __init__(
        self,
        max_api_calls: int = None,
        initial_temperature: float = 0.5,
        max_temperature: float = 1.7,
        presence_penalty: float = 0,
        frequency_penalty: float = 0,
        max_batch_size: int = 5,
        responses_per_request: int = 5,
        requests_per_minute: int = 80,
        filter_duplicated_examples: bool = True,
        cache_root: str = "cached_generated_dataset",
    ):
        """Initializes an instance of the PromptBasedDatasetGenerator.

        Args:
            max_api_calls: The maximum number of API calls allowed,
                or None for unlimited.
            initial_temperature: The sampling temperature to use when initializing
                the generation.
            max_temperature: The sampling temperature to use when the generation
                is about to terminate.
            presence_penalty: Value between -2.0 and 2.0 to penalize new tokens
                based on their presence in the text so far. Positive values increase
                the model's likelihood to discuss new topics in generated examples.
            frequency_penalty: Value between -2.0 and 2.0 to penalize new tokens
                based on their frequency in the text. Positive values discourage
                the model from repeating the same line verbatim in generated examples.
            max_batch_size: The maximum number of requests to make in each batch.
            responses_per_request: The number of responses for each request.
            requests_per_minute: The maximum number of requests per minute.
            filter_duplicated_examples: If True, filters duplicated examples,
                using the most-frequent output for each input.

        Raises:
            ValueError: If the 'max_api_calls' value is not greater than 0.

        Note:
            Temperature ranges from 0 to 2. Higher
            values yield more random/diverse outputs with lower quality, while
            lower values produce more deterministic outputs with higher quality.
            We use a strategy to dynamically adjust the temperature from
            initial_temperature to max_temperature during generation.

            We incorporate random few-shot generated examples into the prompt.
            The initial temperature is set lower to obtain
            high-quality, low-diversity examples. As the number of generated examples
            increases, we gradually have more high-quality examples for in-context
            learning during generation. This allows us to achieve high-quality,
            high-diversity examples later on by using a higher temperature.
        """
        if max_api_calls and max_api_calls <= 0:
            raise ValueError("max_api_calls must be > 0")
        self.max_api_calls = max_api_calls
        self.api_call_counter = 0
        self.initial_temperature = initial_temperature
        self.max_temperature = max_temperature
        if self.initial_temperature < 0:
            raise ValueError(
                f"initial_temperature must be >= 0, but {self.initial_temperature=}"
            )
        if self.max_temperature > 2.0:
            raise ValueError(
                "max_temperature must be <= 2.0 but {self.max_temperature=}"
            )
        if self.initial_temperature > self.max_temperature:
            raise ValueError(
                f"{self.initial_temperature=} must be <= {self.max_temperature=}"
            )
        self.presence_penalty = presence_penalty
        self.frequency_penalty = frequency_penalty
        self.max_batch_size = max_batch_size
        self.responses_per_request = responses_per_request
        self.requests_per_minute = requests_per_minute
        self.filter_duplicated_examples = filter_duplicated_examples

    def construct_prompt(
        self,
        instruction: str,
        few_shot_example_string: str,
        generated_examples: list[Example],
        context_cutoff: int = 3500,
    ) -> str:
        """Generates a prompt string.

        The function generates a prompt string using the provided instruction and
        few_shot_example_string. It also selects random examples from the generated
        dataset to provide additional context for the prompt. At the start of dataset
        generation, it defaults to using the few_shot_example_string.

        The function uses different prompt templates based on the number of selected
        examples from the generated dataset.

        Args:
            instruction: The natural language instruction for the prompt.
            few_shot_example_string: A string representing the few-shot examples
                parsed from the user's prompt, which quality is higher than the
                generated examples.
            generated_examples: A list of currently generated examples.
            context_cutoff: If the total length of the prompt in tokens exceeds this
<<<<<<< HEAD
                value, repeat prompt generation process to generate a shorter one.
=======
                value, repeat the prompt generation process to generate a shorter one.
>>>>>>> 85f8cd40

        Returns:
            The generated prompt string.
        """
        while True:
<<<<<<< HEAD
            # Choose a few examples to add to the prompt if examples exist
=======
            # Choose a few examples to add to the prompt if examples exist.
>>>>>>> 85f8cd40
            if len(generated_examples) == 0:
                low_quality_example_string = "N/A\n"
                random_selected_generated_example_num = 0
            else:
                low_quality_example_string = ""
                random_selected_generated_example_num = random.randint(
                    1, min(len(generated_examples), 10)
                )
                random_examples = random.sample(
                    generated_examples, random_selected_generated_example_num
                )
                for example in random_examples:
                    low_quality_example_string += (
                        f'input="{example.input_col}"\noutput="{example.output_col}"\n'
                    )
            # To increase the diversity of the prompt to DatasetGenerator, create three
            # prompt templates, COMPLEX, MIDDLE, and SIMPLE. The COMPLEX template
            # contains 4 meta examples, the MIDDLE template contains 3 meta examples,
            # and the SIMPLE template contains 2 meta examples.
            template_type_dict = {1: "COMPLEX", 2: "MIDDLE", 0: "SIMPLE"}
            template_type = template_type_dict[
                random_selected_generated_example_num % 3
            ]
            prompt = construct_meta_prompt(
                instruction=instruction,
                low_quality_example_string=low_quality_example_string,
                high_quality_example_string=few_shot_example_string,
                template_type=template_type,
            )
            if count_tokens_from_string(prompt) < context_cutoff:
                return prompt
            else:
                orginal_input_string = (
                    instruction + few_shot_example_string
                    if few_shot_example_string
                    else instruction
                )
                if count_tokens_from_string(orginal_input_string) > context_cutoff:
                    logger.warning(
                        "The original input prompt is too long. "
                        "Consider writing a shorter prompt."
                    )
                continue

    def apply_multi_vote_filtering(
        self,
        generated_examples: list[Example],
    ) -> list[Example]:
        """Multi-vote to construct generated_dataset from input_output_map.

        Args:
            generated_examples: A list of currently generated examples.

        This method uses multi-vote filtering to create a unique mapping from inputs
        to outputs. The input_col of generated_dataset contains unique inputs,
        while the output_col holds the shortest, most frequent output for the
        corresponding input.

        The function asserts that self.filter_duplicated_examples is True and that
        input_output_map is not None when generated_examples is not
        empty. It then iterates over input_output_map, finding the most frequent
        output for each input. If there are multiple outputs with the highest frequency,
        it selects the shortest one. If there are multiple shortest outputs with the
        highest frequency, it selects the one that comes first in lexicographical
        (alphabetical) order.

        Returns:
            Currently generated dataset with multi-vote filtering applied.
        """
        # Ensure that multi-vote filtering is enabled.
        if not self.filter_duplicated_examples:
            raise ValueError("Multi-vote filtering is not enabled.")
        filtered_examples = []

        input_output_map: dict[str, Counter] = defaultdict(Counter)

        for ex in generated_examples:
            input_output_map[ex.input_col][ex.output_col] += 1

        for input_str, output_counter in input_output_map.items():
            most_common_count = output_counter.most_common(1)[0][1]

            # Get all the outputs that have the most common count.
            most_frequent_outputs = [
                output
                for output, count in output_counter.items()
                if count == most_common_count
            ]

            # Sort the outputs based on their lengths and select
            # the shortest ones. When several outputs have the
            # same length with the highest frequency, they will
            # be sorted in their lexicographical (alphabetical) order.
            most_frequent_outputs.sort(key=len)
            final_output = most_frequent_outputs[0]

            filtered_examples.append(Example(input_str, final_output))
        return filtered_examples

    def compute_batch_size(self, num_examples: int, generated_dataset_size: int) -> int:
        """Computes the batch size for API calls in a batch.

        The batch size is determined based on the remaining number of examples to be
        generated and the number of responses per request. The function also respects
        the maximum limit of API calls if it is set.

        Args:
            num_examples: The total number of examples expected to be
                generated for the current dataset split.
            generated_dataset: Currently generated dataset.

        Returns:
            The batch size for the next batch of API calls with zeno-build.
        """
        # If max_api_calls is not set, make it equivalent to the batch size
        max_api_calls = (
            self.max_batch_size
            if self.max_api_calls is None
            else self.max_api_calls - self.api_call_counter
        )
        batch_size = min(
            self.max_batch_size,
            math.ceil(
                ((num_examples - generated_dataset_size) / self.responses_per_request)
            ),
            max_api_calls,
        )
        # Ensure that the batch_size is a positive value.
        if batch_size <= 0:
            raise ValueError("Batch size must be greater than 0.")
        return batch_size

    def extract_and_append_responses(
        self, completions: list[openai.Completion], generated_examples: list[Example]
    ) -> None:
        """Extracts the generated sample and annotation from an API response.

        Args:
            completions: A list of Completion objects returned by the API.
                Each API call returns a number of completion objects equivalent to
                `responses_per_request`. The default `responses_per_request` = 5.
            generated_examples: Currently generated examples of DatasetGenerator.

        This function iterates through the provided completions, attempting to
        extract and parse the content of each completion as a JSON object. It
        then checks for the presence of `input` and `output` keys in the JSON
        object. If either is missing, the completion is discarded.

        For valid completions, the function instantiates a class
        with `input_col` and `output_col` fields, representing the generated
        example and label strings respectively. The `example` is then added
        to generated_examples.
        """
        for completion in completions:
            try:
                for choice in completion.choices:
                    try:
                        response_json = json.loads(choice["message"]["content"])
                    except Exception:
                        logger.warning(f"Error happened parsing API choice: {choice}")
                        continue
                        # If the response is not a valid JSON object, discard it.
                    required_keys = ["input", "output"]
                    missing_keys = [
                        key for key in required_keys if key not in response_json
                    ]
                    if len(missing_keys) != 0:
                        logger.warning(
                            f'API response must contain {", ".join(required_keys)} keys'
                        )
                        continue
                    input = str(response_json["input"]).strip()
                    output = str(response_json["output"]).strip()
                    if input != "" and output != "":
                        generated_examples.append(Example(input, output))
                    else:
                        logger.info(
                            "Empty input or output ditected. Discard this example."
                        )
                        continue
                    logger.info(f"input: \n\n{input}\n\n")
                    logger.info(f"output: \n\n{output}\n\n")
            except Exception:
                logger.warning(
                    f"Error happened when parsing API completion: {completion}"
                )
                continue

    async def generate_responses(
        self,
        chat_api: APIAgent,
        generated_dataset_size: int,
        expected_num_examples: int,
        prompts: list[str],
    ) -> list[openai.Completion]:
        """Asynchronously generates responses using the GPT-3.5 API.

        Args:
            chat_api: APIAgent to generate responses.
            generated_dataset: Currently generated dataset.
            expected_num_examples: The number of examples expected
                to be generated.
            prompts: A list of prompts to generate responses.

        The temperature for generating responses dynamically adjusts
        based on the size of the generated dataset. As the dataset
        grows, the dynamic temperature gradually increases,
        approaching the max_temperature.

        To prevent potential round-off errors in Python, the dynamic
        temperature is rounded within the range [0, 2.0].

        Returns:
            A list of openai.Completion.
        """
        # Calculate the dynamic temperature based
        # on the size of the generated dataset
        dynamic_temperature = (
            (self.max_temperature - self.initial_temperature)
            * generated_dataset_size
            / expected_num_examples
            + self.initial_temperature
        )

        # Ensure the dynamic temperature is within the range [0, 2.0]
        clipped_temperature = max(0.0, min(2.0, dynamic_temperature))
        responses = await chat_api.generate_batch_completion(
            prompts,
            temperature=clipped_temperature,
            responses_per_request=self.responses_per_request,
            requests_per_minute=self.requests_per_minute,
        )
        return responses

    def generate_dataset_split(
        self,
        prompt_spec: PromptSpec,
        num_examples: int,
        split: DatasetSplit = DatasetSplit.TRAIN,
    ) -> Dataset:
        """Generates a dataset split using API-based LMs.

        This method iteratively makes API calls to generate a dataset split.
        Each API call yields a batch of responses. From these responses, new examples
        are extracted and added to 'generated_examples'. The process continues
        until the desired number of examples is reached, or the maximum limit on API
        calls is reached. If an error occurs during an API call, the error is handled
        appropriately, and the API call counter is adjusted.

        Args:
            prompt_spec: PromptParser to be used for generating examples.
            num_examples: The number of examples to be generated.

        Returns:
            The generated dataset split.
        """
        all_generated_examples: list[Example] = []
        generated_examples: list[Example] = []

        pbar = tqdm(total=num_examples, desc="Generating examples")
        chat_api = APIAgent()

        while len(generated_examples) < num_examples:
            if self.max_api_calls and self.api_call_counter >= self.max_api_calls:
                logger.warning("Maximum number of API calls reached.")
                break

            batch_size = self.compute_batch_size(num_examples, len(generated_examples))
            self.api_call_counter += batch_size

            # Generate prompts for the batch call.
            prompts = [
                self.construct_prompt(
                    instruction=prompt_spec.instruction,
                    few_shot_example_string=prompt_spec.examples,
                    generated_examples=generated_examples,
                )
                for _ in range(batch_size)
            ]

            try:
                loop = asyncio.get_event_loop()
                responses = loop.run_until_complete(
                    self.generate_responses(
                        chat_api=chat_api,
                        generated_dataset_size=len(generated_examples),
                        expected_num_examples=num_examples,
                        prompts=prompts,
                    )
                )
            except API_ERRORS as e:
                handle_api_error(e)

            # Extract the responses and add new examples to the dataset.
            self.extract_and_append_responses(responses, all_generated_examples)
            generated_examples = (
                self.apply_multi_vote_filtering(all_generated_examples)
                if self.filter_duplicated_examples
                else all_generated_examples
            )
            if len(generated_examples) >= num_examples:
                generated_examples = generated_examples[:num_examples]

            pbar.update(len(generated_examples))

        return Dataset.from_dict(
            {
                "input_col": [ex.input_col for ex in generated_examples],
                "output_col": [ex.output_col for ex in generated_examples],
            }
        )<|MERGE_RESOLUTION|>--- conflicted
+++ resolved
@@ -148,21 +148,13 @@
                 generated examples.
             generated_examples: A list of currently generated examples.
             context_cutoff: If the total length of the prompt in tokens exceeds this
-<<<<<<< HEAD
-                value, repeat prompt generation process to generate a shorter one.
-=======
                 value, repeat the prompt generation process to generate a shorter one.
->>>>>>> 85f8cd40
 
         Returns:
             The generated prompt string.
         """
         while True:
-<<<<<<< HEAD
-            # Choose a few examples to add to the prompt if examples exist
-=======
             # Choose a few examples to add to the prompt if examples exist.
->>>>>>> 85f8cd40
             if len(generated_examples) == 0:
                 low_quality_example_string = "N/A\n"
                 random_selected_generated_example_num = 0
