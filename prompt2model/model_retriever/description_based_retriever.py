--- conflicted
+++ resolved
@@ -47,15 +47,11 @@
         search_depth: int = 5,
         encoder_model_name: str = "OpenMatch/cocodr-base-msmarco",
         model_descriptions_index_path="huggingface_models/model_info/",
-<<<<<<< HEAD
-        device: torch.device = torch.device("cuda:0"),
-        use_HyDE: bool = False,
-        openai_api_key: str | None = None,
-=======
         device: torch.device = torch.device(
             "cuda" if torch.cuda.is_available() else "cpu"
         ),
->>>>>>> 251f48c8
+        use_HyDE: bool = False,
+        openai_api_key: str | None = None,
     ):
         """Initialize a dual-encoder retriever against a search index.
 
