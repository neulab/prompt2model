--- conflicted
+++ resolved
@@ -228,20 +228,12 @@
         for model_info in self.model_infos:
             model_name_to_model_info[model_info.name] = model_info
 
-<<<<<<< HEAD
         top_models_list = []
         for model_name, model_score in ranked_list:
             model_info = model_name_to_model_info[model_name]
-            scaled_model_score = self.scaled_similarity_score(model_info, model_score)
+            scaled_model_score = self.scale_similarity_score(model_info, model_score)
             model_info.score = scaled_model_score
             top_models_list.append(model_info)
-=======
-        for model_idx_str, model_score in ranked_list:
-            model_idx = int(model_idx_str)
-            model_info = self.model_infos[model_idx]
-            scaled_model_score = self.scale_similarity_score(model_info, model_score)
-            self.model_infos[model_idx].score = scaled_model_score
->>>>>>> cd8c6e30
 
         top_models_list = sorted(top_models_list, key=lambda x: x.score, reverse=True)[:self.search_depth]
         assert len(top_models_list) > 0, "No models retrieved from search index."
