{
 "cells": [
  {
   "cell_type": "markdown",
   "metadata": {},
   "source": [
    "# Prompt2Model - Generate Deployable Models from Instructions\n",
    "\n",
    "[Prompt2Model](https://github.com/neulab/prompt2model) is a system that takes a natural language task description (like the prompts used for large language models such as ChatGPT) to train a small special-purpose model that is conducive for deployment.\n",
    "\n",
    "In this demo, we demonstrate how to use Prompt2Model to create a model that answers questions over documents, but you can adapt it to any task you like by changing the initial prompt and adjusting the following design decisions appropriately.\n",
    "\n",
    "Note that every place that has a comment saying `CHANGE THIS` is a variable that you can change to adapt the demo to your task.\n",
    "\n",
    "<a href=\"https://colab.research.google.com/github/neulab/prompt2model/blob/main/colab_demo.ipynb\" target=\"_parent\"><img src=\"https://colab.research.google.com/assets/colab-badge.svg\" alt=\"Open In Colab\"/></a>\n",
    "\n",
    "If you have any questions or feedback, please feel free to contact us!\n",
    "\n",
    "- **Github:** open an [issue](https://github.com/neulab/prompt2model/issues) or submit a PR\n",
    "- **Discord:** join us on [discord](https://discord.gg/UCy9csEmFc)\n",
    "- **Twitter:** reach out to [@vijaytarian](https://twitter.com/vijaytarian) and [@Chenan3_Zhao](https://twitter.com/Chenan3_Zhao)"
   ]
  },
  {
   "cell_type": "markdown",
   "metadata": {},
   "source": [
    "## Setting Up\n",
    "\n",
    "First, start out by installing prompt2model from pypi."
   ]
  },
  {
   "cell_type": "code",
   "execution_count": null,
   "metadata": {},
   "outputs": [],
   "source": [
    "%pip install prompt2model"
   ]
  },
  {
   "cell_type": "markdown",
   "metadata": {},
   "source": [
    "Set your OpenAI API key as an environment variable. A good way to do this is to create a `.env` file with a single line.\n",
    "\n",
    "```text\n",
    "OPENAI_API_KEY=<your key here>\n",
    "```\n",
    "\n",
    "If you are using Colab, you can create this `.env` file locally, then upload it to Colab by clicking on the file folder on the left side of the screen.\n",
    "\n",
    "And then run the following command to load environment variables from your `.env` file into the running script."
   ]
  },
  {
   "cell_type": "code",
   "execution_count": null,
   "metadata": {},
   "outputs": [],
   "source": [
    "%pip install python-dotenv\n",
    "import dotenv\n",
    "dotenv.load_dotenv()"
   ]
  },
  {
   "cell_type": "markdown",
   "metadata": {},
   "source": [
    "You can check to make sure that the key is actually imported by printing out the first few characters of it."
   ]
  },
  {
   "cell_type": "code",
   "execution_count": null,
   "metadata": {},
   "outputs": [],
   "source": [
    "import os\n",
    "os.environ['OPENAI_API_KEY'][:3]"
   ]
  },
  {
   "cell_type": "markdown",
   "metadata": {},
   "source": [
    "## Specify your Prompt\n",
    "\n",
    "The most important design decision in using prompt2model is what prompt you will use to specify your task. In order to do so it is best to:\n",
    "\n",
    "1. Explain your task\n",
    "2. Provide a few examples\n",
    "\n",
    "In this demo, we will use the following prompt to specify a **question answering system**. If you want to try prompt2model on a new task, you can write a similar prompt by swapping in a new description and new examples. Note that this format is a bit flexible, so you don't have to follow this *exact* format, but it is a good starting point. You can also see our suggestions on [writing good prompts](https://github.com/neulab/prompt2model/blob/main/prompt_examples.md)."
   ]
  },
  {
   "cell_type": "code",
   "execution_count": null,
   "metadata": {},
   "outputs": [],
   "source": [
    "# CHANGE THIS if you want to use a different prompt or tackle a different task\n",
    "prompt = \"\"\"\n",
    "Your task is to generate an answer to a natural question. In this task, the input is a string that consists of both a question and a context passage. The context is a descriptive passage related to the question and contains the answer. And the question can range from Math, Cultural, Social, Geometry, Biology, History, Sports, Technology, Science, and so on.\n",
    "\n",
    "Here are examples with input questions and context passages, along with their expected outputs:\n",
    "\n",
    "input=\"Question: What city did Super Bowl 50 take place in? Context: Super Bowl 50 was an American football game to determine the champion of the National Football League (NFL) for the 2015 season. The American Football Conference (AFC) champion Denver Broncos defeated the National Football Conference (NFC) champion Carolina Panthers 24–10 to earn their third Super Bowl title. The game was played on February 7, 2016, at Levi's Stadium in the San Francisco Bay Area at Santa Clara, California. As this was the 50th Super Bowl, the league emphasized the \"golden anniversary\" with various gold-themed initiatives, as well as temporarily suspending the tradition of naming each Super Bowl game with Roman numerals (under which the game would have been known as \"Super Bowl L\"), so that the logo could prominently feature the Arabic numerals 50.\"\n",
    "output=\"Santa Clara\"\n",
    "\n",
    "input=\"Question: What river runs through Warsaw? Context: Warsaw (Polish: Warszawa [varˈʂava] ( listen); see also other names) is the capital and largest city of Poland. It stands on the Vistula River in east-central Poland, roughly 260 kilometres (160 mi) from the Baltic Sea and 300 kilometres (190 mi) from the Carpathian Mountains. Its population is estimated at 1.740 million residents within a greater metropolitan area of 2.666 million residents, which makes Warsaw the 9th most-populous capital city in the European Union. The city limits cover 516.9 square kilometres (199.6 sq mi), while the metropolitan area covers 6,100.43 square kilometres (2,355.39 sq mi).\"\n",
    "output=\"Vistula River\"\n",
    "\n",
    "input=\"Question: The Ottoman empire controlled territory on three continents, Africa, Asia and which other? Context: The Ottoman Empire was an imperial state that lasted from 1299 to 1923. During the 16th and 17th centuries, in particular at the height of its power under the reign of Suleiman the Magnificent, the Ottoman Empire was a powerful multinational, multilingual empire controlling much of Southeast Europe, Western Asia, the Caucasus, North Africa, and the Horn of Africa. At the beginning of the 17th century the empire contained 32 provinces and numerous vassal states. Some of these were later absorbed into the empire, while others were granted various types of autonomy during the course of centuries.\"\n",
    "output=\"Europe\"\n",
    "\"\"\""
   ]
  },
  {
   "cell_type": "markdown",
   "metadata": {},
   "source": [
    "## Parse the Prompt\n",
    "\n",
    "Next, Prompt2Model parses out the instructions an examples from the prompt.\n",
    "We use the `OpenAIInstructionParser` to do so."
   ]
  },
  {
   "cell_type": "code",
   "execution_count": null,
   "metadata": {},
   "outputs": [],
   "source": [
    "from prompt2model.prompt_parser import OpenAIInstructionParser, TaskType\n",
    "\n",
    "prompt_spec = OpenAIInstructionParser(task_type=TaskType.TEXT_GENERATION)\n",
    "prompt_spec.parse_from_prompt(prompt)\n",
    "print(f\"Instruction:\\n{prompt_spec.instruction}\\n\")\n",
    "print(f\"Examples:\\n{prompt_spec.examples}\")"
   ]
  },
  {
   "cell_type": "markdown",
   "metadata": {},
   "source": [
    "## Retrieve Model\n",
    "\n",
    "First, we retrieve a base model that we will train. We can use the `DescriptionModelRetriever` to do so.\n",
    "\n",
    "`top_model_names` is a list of pretrained Hugging Face models. You can choose the first one by default."
   ]
  },
  {
   "cell_type": "code",
   "execution_count": null,
   "metadata": {},
   "outputs": [],
   "source": [
    "from prompt2model.model_retriever import DescriptionModelRetriever\n",
    "\n",
    "retriever = DescriptionModelRetriever(\n",
    "    model_descriptions_index_path=\"huggingface_data/huggingface_models/model_info/\",\n",
    "    use_bm25=True,\n",
    "    use_HyDE=True,\n",
    ")\n",
    "top_model_names = retriever.retrieve(prompt_spec)\n",
    "pre_train_model_name = top_model_names[0]\n",
    "print(pre_train_model_name)"
   ]
  },
  {
   "cell_type": "markdown",
   "metadata": {},
   "source": [
    "## Retrieve and Process Dataset\n",
    "\n",
    "Next, `Prompt2Model` searches for datasets on Hugging Face to try to find training datasets that may be useful for your task. Specifically, we use `DescriptionDatasetRetriever`, which looks up datasets that match the description.\n",
    "\n",
    "First we initialize the retriever. This creates the search index so it may take several minutes the first time you run it."
   ]
  },
  {
   "cell_type": "code",
   "execution_count": null,
   "metadata": {},
   "outputs": [],
   "source": [
    "from prompt2model.dataset_retriever import DescriptionDatasetRetriever\n",
    "\n",
    "retriever = DescriptionDatasetRetriever()"
   ]
  },
  {
   "cell_type": "markdown",
   "metadata": {},
   "source": [
    "Next we retriever a list of top datasets for the current prompt (and display their basic data)."
   ]
  },
  {
   "cell_type": "code",
   "execution_count": null,
   "metadata": {},
   "outputs": [],
   "source": [
    "\n",
    "sorted_dataset_list = retriever.retrieve_top_datasets(prompt_spec)\n",
    "\n",
    "print(\"#\\tName\\tDescription\")\n",
    "for i, d in enumerate(sorted_dataset_list):\n",
    "    description_no_spaces = d.description.replace(\"\\n\", \" \")\n",
    "    print(f\"{i+1}):\\t{d.name}\\t{description_no_spaces}\")\n",
    "\n",
    "retrieved_dataset_dict = None"
   ]
  },
  {
   "cell_type": "markdown",
   "metadata": {},
   "source": [
    "If none of the datasets in the list look useful for your task, you can skip the rest of the section and we won't use any retrieved data.\n",
    "\n",
    "However, if one of the datasets looks useful, set the `retrieved_dataset_name` variable, and continue through the rest of the section. For the question answering example, we will pick the `squad` dataset to train our model, but of course you will want to change this to the dataset that you selected if you're doing a different task.\n"
   ]
  },
  {
   "cell_type": "code",
   "execution_count": null,
   "metadata": {},
   "outputs": [],
   "source": [
    "# CHANGE THIS if you want to use a different retrieved dataset\n",
    "retrieved_dataset_name = \"squad\""
   ]
  },
  {
   "cell_type": "markdown",
   "metadata": {},
   "source": [
    "Existing datasets on Hugging Face have many different formats, but Prompt2Model expects that a dataset should have one input and one output, both of which are strings. In order to solve this, we do a **canonicalization** step, where we convert the dataset into a format that is compatible with `Prompt2Model`.\n",
    "\n",
    "In order to do so, we examine the dataset and find the different configurations that exist."
   ]
  },
  {
   "cell_type": "code",
   "execution_count": null,
   "metadata": {},
   "outputs": [],
   "source": [
    "import datasets\n",
    "\n",
    "configs = datasets.get_dataset_config_names(retrieved_dataset_name)\n",
    "print(f\"Available dataset configs {configs}\")"
   ]
  },
  {
   "cell_type": "markdown",
   "metadata": {},
   "source": [
    "Then we choose one."
   ]
  },
  {
   "cell_type": "code",
   "execution_count": null,
   "metadata": {},
   "outputs": [],
   "source": [
    "# CHANGE THIS if you want to use a different dataset configuration\n",
    "chosen_config = \"plain_text\""
   ]
  },
  {
   "cell_type": "markdown",
   "metadata": {},
   "source": [
    "Next, we read in the dataset and print out an example. You can use this to check which columns you'd like to use for the input and output."
   ]
  },
  {
   "cell_type": "code",
   "execution_count": null,
   "metadata": {},
   "outputs": [],
   "source": [
    "import json\n",
    "\n",
    "dataset = datasets.load_dataset(retrieved_dataset_name, chosen_config)\n",
    "if \"train\" not in dataset:\n",
    "    raise ValueError(\n",
    "        f\"Dataset {retrieved_dataset_name} does not have a train split.\"\n",
    "    )\n",
    "train_columns = dataset[\"train\"].column_names\n",
    "train_columns_formatted = \", \".join(train_columns)\n",
    "\n",
    "if len(dataset[\"train\"]) == 0:\n",
    "    raise ValueError(\n",
    "        f\"Dataset {retrieved_dataset_name} has no rows in the train split.\"\n",
    "    )\n",
    "example_rows = json.dumps(dataset[\"train\"][0], indent=4)\n",
    "\n",
    "print(f\"Loaded dataset. Example row:\\n{example_rows}\\n\")\n",
    "\n",
    "print(f\"It has these columns: {train_columns_formatted}.\")"
   ]
  },
  {
   "cell_type": "markdown",
   "metadata": {},
   "source": [
    "Now we can set the following variables to the ones that we'd like to use."
   ]
  },
  {
   "cell_type": "code",
   "execution_count": null,
   "metadata": {},
   "outputs": [],
   "source": [
    "# CHANGE THIS if you want to use a different dataset configuration\n",
    "input_columns = [\"question\", \"context\"]\n",
    "output_column = \"answers\""
   ]
  },
  {
   "cell_type": "markdown",
   "metadata": {},
   "source": [
    "Finally, we canonicalize the dataset, and we have properly prepared our dataset for training. We also save it to disk."
   ]
  },
  {
   "cell_type": "code",
   "execution_count": null,
   "metadata": {},
   "outputs": [],
   "source": [
    "retrieved_dataset_dict = retriever.canonicalize_dataset_using_columns(\n",
    "    dataset, input_columns, output_column\n",
    ")\n",
    "retrieved_dataset_dict.save_to_disk(\"retrieved_dataset_dict\")"
   ]
  },
  {
   "cell_type": "markdown",
   "metadata": {},
   "source": [
    "## Generate Dataset\n",
    "\n",
    "Next, we generate some examples for training the model. We can use `OpenAIDatasetGenerator` to generate these examples.\n",
    "\n",
    "Note that there are a number of hyperparameters here. These are in general good defaults, but you might want to play with them. In particular, this generates 5,000 examples, which may be expensive (roughly $ 5), so you could choose to generate fewer."
   ]
  },
  {
   "cell_type": "code",
   "execution_count": null,
   "metadata": {},
   "outputs": [],
   "source": [
    "from prompt2model.dataset_generator import OpenAIDatasetGenerator, DatasetSplit\n",
    "\n",
    "dataset_generator = OpenAIDatasetGenerator(\n",
    "    initial_temperature=0.3,\n",
    "    max_temperature=1.4,\n",
    "    responses_per_request=3,\n",
    "    max_api_calls=10000,\n",
    "    requests_per_minute=80,\n",
    ")\n",
    "generated_dataset = dataset_generator.generate_dataset_split(\n",
    "    prompt_spec, 5000, split=DatasetSplit.TRAIN\n",
    ")\n",
    "generated_dataset.save_to_disk(\"generated_dataset\")"
   ]
  },
  {
   "cell_type": "markdown",
   "metadata": {},
   "source": [
    "## Finetune the Model\n",
    "\n",
    "Next, we fine-tune the model. To do so we first combine the retrieved dataset with generated dataset and grab our train/validation, and testing splits."
   ]
  },
  {
   "cell_type": "code",
   "execution_count": null,
   "metadata": {},
   "outputs": [],
   "source": [
    "from prompt2model.dataset_processor import TextualizeProcessor\n",
    "\n",
    "text_processor = TextualizeProcessor(has_encoder=True)\n",
    "text_modified_dataset_dicts = text_processor.process_dataset_lists(\n",
    "    prompt_spec.instruction,\n",
    "    [generated_dataset, retrieved_dataset_dict[\"train\"]],\n",
    "    train_proportion=0.6,\n",
    "    val_proportion=0.2,\n",
    "    maximum_exmaple_num=3000\n",
    ")\n",
    "train_datasets = [each[\"train\"] for each in text_modified_dataset_dicts]\n",
    "val_datasets = [each[\"val\"] for each in text_modified_dataset_dicts]\n",
    "test_datasets = [each[\"test\"] for each in text_modified_dataset_dicts]\n"
   ]
  },
  {
   "cell_type": "markdown",
   "metadata": {},
   "source": [
<<<<<<< HEAD
    "Then we use the `GenerationModelTrainer` to finetune the retrieved model and save the model to disk. If you're running on Colab you can then download the model to your local machine."
=======
    "## Finetune the Model\n",
    "\n",
    "Combine the retrieved dataset with generated dataset and use the `GenerationModelTrainer` to finetune the retrieved model. After the finetuning, we save the model and tokenizer to the disk.\n",
    "\n",
    "Note that if you are running this notebook on Colab may not have enough resources to fine-tune the retrieved model. In that case, you can run the notebook locally or upgrade to Colab pro."
>>>>>>> de165587
   ]
  },
  {
   "cell_type": "code",
   "execution_count": null,
   "metadata": {},
   "outputs": [],
   "source": [
    "from prompt2model.model_trainer import GenerationModelTrainer\n",
    "from pathlib import Path\n",
    "\n",
<<<<<<< HEAD
=======
    "train_datasets = [each[\"train\"] for each in t5_modified_dataset_dicts]\n",
    "val_datasets = [each[\"val\"] for each in t5_modified_dataset_dicts]\n",
    "test_datasets = [each[\"test\"] for each in t5_modified_dataset_dicts]\n",
    "\n",
>>>>>>> de165587
    "trainer = GenerationModelTrainer(\n",
    "    pre_train_model_name,\n",
    "    has_encoder=True,\n",
    "    executor_batch_size=1,\n",
    "    tokenizer_max_length=1024,\n",
    "    sequence_max_length=1280,\n",
    ")\n",
    "\n",
    "args_output_root = Path(\"result/training_output\")\n",
    "args_output_root.mkdir(parents=True, exist_ok=True)\n",
    "\n",
    "trained_model, trained_tokenizer = trainer.train_model(\n",
    "    hyperparameter_choices={\n",
    "        \"output_dir\": str(args_output_root),\n",
    "        \"save_strategy\": \"epoch\",\n",
    "        \"num_train_epochs\": 1,\n",
    "        \"per_device_train_batch_size\": 8,\n",
    "        \"evaluation_strategy\": \"epoch\",\n",
    "    },\n",
    "    training_datasets=train_datasets,\n",
    "    validation_datasets=val_datasets,\n",
    ")\n",
    "\n",
    "trained_model.save_pretrained(\"trained_model\")\n",
    "trained_tokenizer.save_pretrained(\"trained_tokenizer\")"
   ]
  },
  {
   "cell_type": "markdown",
   "metadata": {},
   "source": [
    "## Try it out!\n",
    "\n",
    "Now, you can add input and use your fine-tuned model to do inference."
   ]
  },
  {
   "cell_type": "code",
   "execution_count": null,
   "metadata": {},
   "outputs": [],
   "source": [
    "from prompt2model.model_executor import GenerationModelExecutor\n",
    "\n",
    "model_executor = GenerationModelExecutor(trained_model, trained_tokenizer)\n",
    "# CHANGE THIS to your own input\n",
    "input = \"How many departments are within the Stinson-Remick Hall of Engineering? The College of Engineering was established in 1920, however, early courses in civil and mechanical engineering were a part of the College of Science since the 1870s. Today the college, housed in the Fitzpatrick, Cushing, and Stinson-Remick Halls of Engineering, includes five departments of study – aerospace and mechanical engineering, chemical and biomolecular engineering, civil engineering and geological sciences, computer science and engineering, and electrical engineering – with eight B.S. degrees offered. Additionally, the college offers five-year dual degree programs with the Colleges of Arts and Letters and of Business awarding additional B.A. and Master of Business Administration (MBA) degrees, respectively.\"\n",
    "response = model_executor.make_single_prediction(t5_processor.wrap_single_input(input))\n",
    "print(response.prediction)"
   ]
  },
  {
   "cell_type": "markdown",
   "metadata": {},
   "source": [
    "## Evaluate Model\n",
    "\n",
    "After the training, we can evaluate the trained model on the conbined test set with `ModelEvaluator`.\n",
    "This will output a number of metrics indicating how good the answers are."
   ]
  },
  {
   "cell_type": "code",
   "execution_count": null,
   "metadata": {},
   "outputs": [],
   "source": [
    "from prompt2model.model_executor import GenerationModelExecutor\n",
    "from prompt2model.model_evaluator import Seq2SeqEvaluator\n",
<<<<<<< HEAD
    "import transformers\n",
    "import torch\n",
    "\n",
    "device = torch.device(\"cuda\" if torch.cuda.is_available() else \"cpu\")\n",
    "\n",
    "trained_model = transformers.AutoModelForSeq2SeqLM.from_pretrained(\n",
    "    \"trained_model\"\n",
    ").to(device)\n",
    "trained_tokenizer = transformers.AutoTokenizer.from_pretrained(\n",
    "    \"trained_tokenizer\"\n",
    ")\n",
=======
>>>>>>> de165587
    "\n",
    "test_dataset = datasets.concatenate_datasets(test_datasets)\n",
    "model_executor = GenerationModelExecutor(trained_model, trained_tokenizer, 1)\n",
    "t5_outputs = model_executor.make_prediction(test_dataset, \"model_input\")\n",
    "evaluator = Seq2SeqEvaluator()\n",
    "metric_values = evaluator.evaluate_model(test_dataset, \"model_output\", t5_outputs)\n",
    "print(metric_values)"
   ]
  },
  {
   "cell_type": "markdown",
   "metadata": {},
   "source": [
    "## Final Words\n",
    "\n",
    "We hope that you found this demo useful!\n",
    "If you have any questions or feedback, please get in contact. And we would love to have community contributions!"
   ]
  }
 ],
 "metadata": {
  "kernelspec": {
   "display_name": "prompt2model",
   "language": "python",
   "name": "python3"
  },
  "language_info": {
   "codemirror_mode": {
    "name": "ipython",
    "version": 3
   },
   "file_extension": ".py",
   "mimetype": "text/x-python",
   "name": "python",
   "nbconvert_exporter": "python",
   "pygments_lexer": "ipython3",
   "version": "3.11.3"
  },
  "orig_nbformat": 4
 },
 "nbformat": 4,
 "nbformat_minor": 2
}<|MERGE_RESOLUTION|>--- conflicted
+++ resolved
@@ -412,15 +412,9 @@
    "cell_type": "markdown",
    "metadata": {},
    "source": [
-<<<<<<< HEAD
-    "Then we use the `GenerationModelTrainer` to finetune the retrieved model and save the model to disk. If you're running on Colab you can then download the model to your local machine."
-=======
-    "## Finetune the Model\n",
-    "\n",
-    "Combine the retrieved dataset with generated dataset and use the `GenerationModelTrainer` to finetune the retrieved model. After the finetuning, we save the model and tokenizer to the disk.\n",
-    "\n",
-    "Note that if you are running this notebook on Colab may not have enough resources to fine-tune the retrieved model. In that case, you can run the notebook locally or upgrade to Colab pro."
->>>>>>> de165587
+    "Combine the retrieved dataset with generated dataset and use the `GenerationModelTrainer` to finetune the retrieved model. After the finetuning, we save the model and tokenizer.\n",
+    "\n",
+    "Note that if you are running this notebook on Colab you may not have enough resources to fine-tune the retrieved model. In that case, you can run the notebook locally or upgrade to Colab pro."
    ]
   },
   {
@@ -432,13 +426,6 @@
     "from prompt2model.model_trainer import GenerationModelTrainer\n",
     "from pathlib import Path\n",
     "\n",
-<<<<<<< HEAD
-=======
-    "train_datasets = [each[\"train\"] for each in t5_modified_dataset_dicts]\n",
-    "val_datasets = [each[\"val\"] for each in t5_modified_dataset_dicts]\n",
-    "test_datasets = [each[\"test\"] for each in t5_modified_dataset_dicts]\n",
-    "\n",
->>>>>>> de165587
     "trainer = GenerationModelTrainer(\n",
     "    pre_train_model_name,\n",
     "    has_encoder=True,\n",
@@ -508,7 +495,7 @@
    "source": [
     "from prompt2model.model_executor import GenerationModelExecutor\n",
     "from prompt2model.model_evaluator import Seq2SeqEvaluator\n",
-<<<<<<< HEAD
+    "\n",
     "import transformers\n",
     "import torch\n",
     "\n",
@@ -520,8 +507,6 @@
     "trained_tokenizer = transformers.AutoTokenizer.from_pretrained(\n",
     "    \"trained_tokenizer\"\n",
     ")\n",
-=======
->>>>>>> de165587
     "\n",
     "test_dataset = datasets.concatenate_datasets(test_datasets)\n",
     "model_executor = GenerationModelExecutor(trained_model, trained_tokenizer, 1)\n",
