--- conflicted
+++ resolved
@@ -24,7 +24,6 @@
 pip install .
 ```
 
-<<<<<<< HEAD
 ## Configuration
 
 Before using `prompt2model`, there are a
@@ -100,8 +99,9 @@
 refer to the [CONTRIBUTING.md](CONTRIBUTING.md)
 file for detailed guidelines and
 information tailored specifically
-for developers.
-=======
+
+## for developers
+
 There is more information for developers in the [CONTRIBUTING.md](CONTRIBUTING.md)
 file.
 
@@ -110,5 +110,4 @@
 ```bash
 cd huggingface_models
 tar -xvf model_info.tgz
-```
->>>>>>> a8895280
+```