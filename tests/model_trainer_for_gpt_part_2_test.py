--- conflicted
+++ resolved
@@ -56,11 +56,7 @@
         trained_tokenizer.save_pretrained(cache_dir)
         assert isinstance(trained_model, transformers.GPT2LMHeadModel)
         assert isinstance(trained_tokenizer, transformers.PreTrainedTokenizerFast)
-<<<<<<< HEAD
-        gc.collect()
-=======
     gc.collect()
->>>>>>> d0f7a095
 
 
 def test_gpt_trainer_with_unsupported_evaluation_strategy():
@@ -186,11 +182,7 @@
         assert str(exc_info.value) == (
             f"Only support {supported_keys} as training parameters."
         )
-<<<<<<< HEAD
-        gc.collect()
-=======
     gc.collect()
->>>>>>> d0f7a095
 
 
 def test_gpt_trainer_with_truncation_warning():
@@ -214,8 +206,4 @@
             "Truncation happened when tokenizing dataset. You should consider increasing the tokenizer_max_length. Otherwise the truncation may lead to unexpected results."  # noqa: E501
         )
         mock_info.assert_not_called()
-<<<<<<< HEAD
-        gc.collect()
-=======
-    gc.collect()
->>>>>>> d0f7a095
+    gc.collect()