--- conflicted
+++ resolved
@@ -16,12 +16,9 @@
 from prompt2model.dataset_generator.openai_gpt import Example, OpenAIDatasetGenerator
 from prompt2model.prompt_parser import MockPromptSpec, TaskType
 from test_helpers import (
-<<<<<<< HEAD
-    are_dataset_dicts_identical,
-=======
     MockBatchDifferentCompletions,
     UnknownGpt3Exception,
->>>>>>> ee047925
+    are_dataset_dicts_identical,
     are_datasets_identical,
     mock_batch_openai_response_identical_completions,
 )
