"""Testing DatasetGenerator through OpenAIDatasetGenerator."""

import gc
import logging
import os
import tempfile
from collections import Counter
from functools import partial
from pathlib import Path
from unittest.mock import patch

import datasets
import pytest
from datasets import Dataset

from prompt2model.dataset_generator.base import DatasetSplit
from prompt2model.dataset_generator.openai_gpt import Example, OpenAIDatasetGenerator
from prompt2model.prompt_parser import MockPromptSpec, TaskType
from test_helpers import (
    MockBatchDifferentCompletions,
    UnknownGpt3Exception,
    are_dataset_dicts_identical,
    are_datasets_identical,
    mock_batch_openai_response_identical_completions,
)

logger = logging.getLogger("DatasetGenerator")

# Create partial functions to simulate different API responses.
# MOCK_EXAMPLE: Represents a mock example with identical completions.
# The content contains an input ("6") and the corresponding output ("f").
MOCK_EXAMPLE = partial(
    mock_batch_openai_response_identical_completions,
    content='{"input": "6", "output": "f"}',
)

# MOCK_WRONG_KEY_EXAMPLE: Represents a mock example with identical completions,
# but the content contains an incorrect key "label" instead of "output".
MOCK_WRONG_KEY_EXAMPLE = partial(
    mock_batch_openai_response_identical_completions,
    content='{"input": "This is a great movie!", "label": "1"}',
)

# MOCK_INVALID_JSON: Represents a mock example with an invalid JSON content.
# The content is missing a closing double-quote for the "output" value.
MOCK_INVALID_JSON = partial(
    mock_batch_openai_response_identical_completions,
    content='{"input": "This is a great movie!", "output": "1}',
)


@patch(
    "prompt2model.utils.ChatGPTAgent.generate_batch_openai_chat_completion",
    side_effect=MOCK_WRONG_KEY_EXAMPLE,
)
def test_wrong_key_example(mocked_generate_example):
    """Test OpenAIDatasetGenerator when the agent returns a wrong key dictionary.

    This test case is designed to verify the behavior of OpenAIDatasetGenerator
    when the ChatGPTAgent returns a dictionary with a wrong key, i.e., "label" instead
    of "output".

    Args:
        mocked_generate_example: The function represents the @patch function and
        provides the mocked behavior for API calls.

    Note: The test function assumes the existence of 'MOCK_WRONG_KEY_EXAMPLE',
    which represents a mock example with identical completions but an incorrect key
    in the content.

    """
    api_key = "fake_api_key"

    # Initialize the OpenAIDatasetGenerator with `max_api_calls = 3`.
    with tempfile.TemporaryDirectory() as cache_dir:
        dataset_generator = OpenAIDatasetGenerator(
            api_key, 3, filter_duplicated_examples=True, cache_root=cache_dir
        )

        # Create a mock prompt specification.
        prompt_spec = MockPromptSpec(TaskType.TEXT_GENERATION)

        # Set the expected number of examples and dataset split for testing.
        expected_num_examples = 1
        split = DatasetSplit.TRAIN

        # Generate the dataset split using OpenAIDatasetGenerator.
        dataset = dataset_generator.generate_dataset_split(
            prompt_spec, expected_num_examples, split
        )

        # Assertions to verify the test results.
        assert mocked_generate_example.call_count == 3
        assert (
            dataset["input_col"] == dataset["output_col"] and dataset["input_col"] == []
        )

    # Collect garbage to release memory resources after the test.
    gc.collect()


@patch(
    "prompt2model.utils.ChatGPTAgent.generate_batch_openai_chat_completion",
    side_effect=MOCK_INVALID_JSON,
)
def test_invalid_json_response(mocked_generate_example):
    """Test OpenAIDatasetGenerator when the agent returns an invalid JSON response.

    This test case is designed to verify the behavior of OpenAIDatasetGenerator
    when the ChatGPTAgent returns a response with invalid JSON content. The @patch
    decorator replaces the 'generate_batch_openai_chat_completion' function with
    the 'MOCK_INVALID_JSON' side effect.

    Args:
        mocked_generate_example: The function represents the @patch function and
        provides the mocked behavior for API calls.

    Note: The test function assumes the existence of 'MOCK_INVALID_JSON',
    which represents a mock example with an invalid JSON content.

    """
    api_key = "fake_api_key"

    # Initialize the OpenAIDatasetGenerator with `max_api_calls = 3`.
    with tempfile.TemporaryDirectory() as cache_dir:
        dataset_generator = OpenAIDatasetGenerator(
            api_key, 3, filter_duplicated_examples=True, cache_root=cache_dir
        )

        # Create a mock prompt specification.
        prompt_spec = MockPromptSpec(TaskType.TEXT_GENERATION)

        # Set the expected number of examples and dataset split for testing.
        expected_num_examples = 1
        split = DatasetSplit.VAL

        # Generate the dataset split using OpenAIDatasetGenerator.
        dataset = dataset_generator.generate_dataset_split(
            prompt_spec, expected_num_examples, split
        )

        # Assertions to verify the test results.
        assert mocked_generate_example.call_count == 3
        assert (
            dataset["input_col"] == dataset["output_col"] and dataset["input_col"] == []
        )

    # Collect garbage to release memory resources after the test.
    gc.collect()


@patch(
    "prompt2model.utils.ChatGPTAgent.generate_batch_openai_chat_completion",
    side_effect=UnknownGpt3Exception(),
)
def test_unexpected_examples_of_gpt(mocked_generate_example):
    """Test OpenAIDatasetGenerator when the agent returns an unknown GPT-3 exception.

    This test case is designed to verify the behavior of OpenAIDatasetGenerator
    when the ChatGPTAgent returns an unknown GPT-3 exception. The @patch decorator
    replaces the 'generate_batch_openai_chat_completion' function with the
    'UnknownGpt3Exception' side effect, simulating an unexpected exception.

    Args:
        mocked_generate_example: The function represents the @patch function and
        provides the mocked behavior for API calls.

    Note: The test function assumes the existence of 'UnknownGpt3Exception',
    which represents an unknown GPT-3 exception raised during API calls.

    """
    api_key = "fake_api_key"

    # Set the fake API key in the environment variable for testing purposes.
    os.environ["OPENAI_API_KEY"] = api_key

    # Initialize the OpenAIDatasetGenerator with `max_api_calls = 3`.
    # Use pytest.raises() to assert that an UnknownGpt3Exception is raised.
    with pytest.raises(
        UnknownGpt3Exception
    ), tempfile.TemporaryDirectory() as cache_dir:
        dataset_generator = OpenAIDatasetGenerator(
            max_api_calls=3, filter_duplicated_examples=True, cache_root=cache_dir
        )

        # Create a mock prompt specification.
        prompt_spec = MockPromptSpec(TaskType.TEXT_GENERATION)

        # Set the expected number of examples and dataset split for testing.
        expected_num_examples = 1
        split = DatasetSplit.TEST

        # Generate the dataset split using OpenAIDatasetGenerator and expect the
        # unknown GPT-3 exception to be raised.
        _ = dataset_generator.generate_dataset_split(
            prompt_spec, expected_num_examples, split
        )

    # Assertions to verify the test results.
    assert mocked_generate_example.call_count == 1

    # Collect garbage to release memory resources after the test.
    gc.collect()


def test_openai_key_init():
    """Test OpenAIDatasetGenerator API key initialization.

    This test case verifies the behavior of OpenAIDatasetGenerator when initializing
    the API key. It checks different scenarios, including the absence of the API key,
    setting the API key through the environment variable, and explicitly providing
    the API key as an argument during initialization.

    """
    api_key = None

    # Test case when the API key is not provided or set in the environment variable.
    os.environ["OPENAI_API_KEY"] = ""
    with pytest.raises(
        AssertionError
    ) as exc_info, tempfile.TemporaryDirectory() as cache_dir:
        _ = OpenAIDatasetGenerator(
            filter_duplicated_examples=True, cache_root=cache_dir
        )
        assert str(exc_info.value) == (
            "API key must be provided or set the environment variable"
            + " with `export OPENAI_API_KEY=<your key>`"
        )

    # Set a fake API key in the environment variable for testing purposes.
    os.environ["OPENAI_API_KEY"] = "fake_api_key"

    # Test case when the API key is provided through the environment variable.
    with tempfile.TemporaryDirectory() as cache_dir:
        environment_key_generator = OpenAIDatasetGenerator(
            filter_duplicated_examples=False, cache_root=cache_dir
        )

    # Assertions to verify that the API key is
    # initialized from the environment variable.
    assert environment_key_generator.api_key == os.environ["OPENAI_API_KEY"]

    # Reset the API key in the environment variable.
    os.environ["OPENAI_API_KEY"] = ""

    # Set a fake API key explicitly for testing purposes.
    api_key = "qwertwetyriutytwreytuyrgtwetrueytttr"

    # Test case when the API key is provided
    # explicitly as an argument during initialization.
    with tempfile.TemporaryDirectory() as cache_dir:
        explicit_api_key_generator = OpenAIDatasetGenerator(
            api_key, cache_root=cache_dir
        )

    # Assertions to verify that the API key is initialized explicitly.
    assert explicit_api_key_generator.api_key == api_key

    # Collect garbage to release memory resources after the test.
    gc.collect()


def test_construct_map_with_duplicate_inputs_unique_outputs():
    """Test constructing a map with duplicate inputs but unique outputs.

    This test case verifies the behavior of the construct_input_output_map()
    method in OpenAIDatasetGenerator when there are duplicate inputs but
    unique outputs in the generated examples.

    Attributes:
        api_key (str): The fake API key used for testing.
        expected_output (dict): The expected input-output map to be constructed.
    """
    # Set a fake API key in the environment variable for testing purposes.
    os.environ["OPENAI_API_KEY"] = "fake_api_key"

    # Initialize the OpenAIDatasetGenerator with filter_duplicated_examples=True.
    with tempfile.TemporaryDirectory() as cache_dir:
        data_generator = OpenAIDatasetGenerator(
            filter_duplicated_examples=True, cache_root=cache_dir
        )

        # Create a list of generated examples with duplicate inputs and unique outputs.
        generated_examples = [
            Example(input_col="apple", output_col="A"),
            Example(input_col="banana", output_col="B"),
            Example(input_col="apple", output_col="E"),
            Example(input_col="orange", output_col="O"),
            Example(input_col="apple", output_col="D"),
        ]

        # Call the construct_input_output_map()
        # method to create the input-output map.
        input_output_map = data_generator.construct_input_output_map(generated_examples)

        # The expected input-output map afte
        # r constructing it from the generated examples.
        expected_output = {
            "apple": Counter({"A": 1, "E": 1, "D": 1}),
            "banana": Counter({"B": 1}),
            "orange": Counter({"O": 1}),
        }

        # Assertions to verify that the input-output
        # map matches the expected output.
        assert input_output_map == expected_output

    # Collect garbage to release memory
    # resources after the test.
    gc.collect()


def test_construct_map_with_duplicate_inputs_duplicate_outputs():
    """Test constructing a map with duplicate inputs and duplicate outputs.

    This test case verifies the behavior of the construct_input_output_map()
    method in OpenAIDatasetGenerator when there are duplicate inputs and
    duplicate outputs in the generated examples.

    Attributes:
        api_key (str): The fake API key used for testing.
        expected_output (dict): The expected input-output map to be constructed.
    """
    # Set a fake API key in the environment variable for testing purposes.
    os.environ["OPENAI_API_KEY"] = "fake_api_key"

    # Initialize the OpenAIDatasetGenerator with filter_duplicated_examples=True.
    with tempfile.TemporaryDirectory() as cache_dir:
        data_generator = OpenAIDatasetGenerator(
            filter_duplicated_examples=True, cache_root=cache_dir
        )

        # Create a list of generated examples with
        # duplicate inputs and duplicate outputs.
        generated_examples = [
            Example(input_col="apple", output_col="A"),
            Example(input_col="banana", output_col="C"),
            Example(input_col="apple", output_col="A"),
            Example(input_col="banana", output_col="B"),
            Example(input_col="apple", output_col="G"),
            Example(input_col="apple", output_col="A"),
            Example(input_col="orange", output_col="O"),
            Example(input_col="apple", output_col="D"),
            Example(input_col="banana", output_col="B"),
            Example(input_col="orange", output_col="F"),
        ]

        # Call the construct_input_output_map()
        # method to create the input-output map.
        input_output_map = data_generator.construct_input_output_map(generated_examples)

        # The expected input-output map after
        # constructing it from the generated examples.
        expected_output = {
            "apple": Counter({"A": 3, "D": 1, "G": 1}),
            "banana": Counter({"B": 2, "C": 1}),
            "orange": Counter({"O": 1, "F": 1}),
        }

        # Assertions to verify that the input-output
        # map matches the expected output.
        assert input_output_map == expected_output

    # Collect garbage to release memory
    # resources after the test.
    gc.collect()


def test_construct_map_with_unique_inputs_outputs():
    """Test constructing a map with unique inputs and outputs.

    This test case verifies the behavior of the construct_input_output_map()
    method in OpenAIDatasetGenerator when all generated examples have unique
    inputs and outputs.

    Attributes:
        api_key (str): The fake API key used for testing.
        expected_output (dict): The expected input-output map to be constructed.
    """
    # Set a fake API key in the environment variable for testing purposes.
    os.environ["OPENAI_API_KEY"] = "fake_api_key"

    # Initialize the OpenAIDatasetGenerator with filter_duplicated_examples=True.
    with tempfile.TemporaryDirectory() as cache_dir:
        data_generator = OpenAIDatasetGenerator(
            filter_duplicated_examples=True, cache_root=cache_dir
        )

        # Create a list of generated examples with unique inputs and outputs.
        generated_examples = [
            Example(input_col="apple", output_col="A"),
            Example(input_col="banana", output_col="B"),
            Example(input_col="orange", output_col="O"),
        ]

        # Call the construct_input_output_map()
        # method to create the input-output map.
        input_output_map = data_generator.construct_input_output_map(generated_examples)

        # The expected input-output map after
        # constructing it from the generated examples.
        expected_output = {
            "apple": Counter({"A": 1}),
            "banana": Counter({"B": 1}),
            "orange": Counter({"O": 1}),
        }

        # Assertions to verify that the input-output
        # map matches the expected output.
        assert input_output_map == expected_output

    # Collect garbage to release memory
    # resources after the test.
    gc.collect()


def test_construct_map_with_empty_examples_list():
    """Test constructing a map with an empty list of inputs and outputs.

    This test case verifies the behavior of the construct_input_output_map()
    method in OpenAIDatasetGenerator when no generated examples are available.

    Attributes:
        api_key (str): The fake API key used for testing.
    """
    # Set a fake API key in the environment variable for testing purposes.
    os.environ["OPENAI_API_KEY"] = "fake_api_key"

    # Initialize the OpenAIDatasetGenerator with filter_duplicated_examples=True.
    with tempfile.TemporaryDirectory() as cache_dir:
        data_generator = OpenAIDatasetGenerator(
            filter_duplicated_examples=True, cache_root=cache_dir
        )

        # Create an empty list of generated examples.
        generated_examples = []

        # Call the construct_input_output_map()
        # method to create the input-output map.
        input_output_map = data_generator.construct_input_output_map(generated_examples)

        # The input-output map should be empty
        # when there are no generated examples.
        assert input_output_map == {}

    # Collect garbage to release memory
    # resources after the test.
    gc.collect()


def test_multi_vote_with_duplicate_inputs_unique_outputs():
    """Test multi-voting with duplicate inputs but unique outputs.

    This test case verifies the application of multi-voting mechanism in the
    apply_multi_vote_to_construct_generated_dataset() method of
    OpenAIDatasetGenerator. It specifically tests the scenario when
    the input-output map contains duplicate inputs but unique outputs.

    Attributes:
        api_key (str): The fake API key used for testing.
    """
    # Set a fake API key in the environment variable for testing purposes.
    os.environ["OPENAI_API_KEY"] = "fake_api_key"

    # Initialize the OpenAIDatasetGenerator with filter_duplicated_examples=True.
    with tempfile.TemporaryDirectory() as cache_dir:
        data_generator = OpenAIDatasetGenerator(
            filter_duplicated_examples=True, cache_root=cache_dir
        )

        # Provide an input-output map with duplicate inputs but unique outputs.
        input_output_map = {
            "apple": Counter({"A": 1, "E": 1, "D": 1}),
            "banana": Counter({"B": 1}),
            "orange": Counter({"O": 1}),
        }

        # Apply multi-voting mechanism to construct the generated dataset.
        generated_dataset = (
            data_generator.apply_multi_vote_to_construct_generated_dataset(
                input_output_map
            )
        )

        # Define the expected dataset after multi-voting.
        expected_dataset = Dataset.from_dict(
            {"input_col": ["apple", "banana", "orange"], "output_col": ["A", "B", "O"]}
        )

        # Verify that the generated dataset matches the expected dataset.
        assert are_datasets_identical(generated_dataset, expected_dataset)

    # Collect garbage to release memory resources after the test.
    gc.collect()


def test_multi_vote_with_duplicate_inputs_duplicate_outputs():
    """Test multi-voting with duplicate inputs and duplicate outputs.

    This test case verifies the application of multi-voting mechanism in the
    apply_multi_vote_to_construct_generated_dataset() method of
    OpenAIDatasetGenerator. It specifically tests the scenario when
    the input-output map contains duplicate inputs and duplicate outputs.

    Attributes:
        api_key (str): The fake API key used for testing.
    """
    # Set a fake API key in the environment variable for testing purposes.
    os.environ["OPENAI_API_KEY"] = "fake_api_key"

    # Initialize the OpenAIDatasetGenerator with filter_duplicated_examples=True.
    with tempfile.TemporaryDirectory() as cache_dir:
        data_generator = OpenAIDatasetGenerator(
            filter_duplicated_examples=True, cache_root=cache_dir
        )

        # Provide an input-output map with duplicate inputs and duplicate outputs.
        input_output_map = {
            "apple": Counter({"A": 3, "D": 1, "G": 1}),
            "banana": Counter({"B": 2, "C": 1}),
            "orange": Counter({"O": 1, "F": 1}),
        }

        # Apply multi-voting mechanism to construct the generated dataset.
        generated_dataset = (
            data_generator.apply_multi_vote_to_construct_generated_dataset(
                input_output_map
            )
        )

        # Define the expected dataset after multi-voting.
        expected_dataset = Dataset.from_dict(
            {"input_col": ["apple", "banana", "orange"], "output_col": ["A", "B", "O"]}
        )

        # Verify that the generated dataset matches the expected dataset.
        assert are_datasets_identical(generated_dataset, expected_dataset)

    # Collect garbage to release memory resources after the test.
    gc.collect()


def test_multi_vote_with_unique_inputs_outputs():
    """Test multi-voting with unique inputs and outputs.

    This test case verifies the application of the multi-voting mechanism in the
    apply_multi_vote_to_construct_generated_dataset() method of OpenAIDatasetGenerator.
    It specifically tests the scenario when the input-output map contains unique
    inputs and outputs.

    Attributes:
        api_key (str): The fake API key used for testing.
    """
    # Set a fake API key in the environment variable for testing purposes.
    os.environ["OPENAI_API_KEY"] = "fake_api_key"

    # Initialize the OpenAIDatasetGenerator with an empty input-output map.
    with tempfile.TemporaryDirectory() as cache_dir:
        data_generator = OpenAIDatasetGenerator(cache_root=cache_dir)

        # Provide an input-output map with unique inputs and outputs.
        input_output_map = {
            "apple": Counter({"A": 1}),
            "banana": Counter({"B": 1}),
            "orange": Counter({"O": 1}),
        }

        # Apply multi-voting mechanism to construct the generated dataset.
        generated_dataset = (
            data_generator.apply_multi_vote_to_construct_generated_dataset(
                input_output_map
            )
        )

        # Define the expected dataset after multi-voting.
        expected_dataset = Dataset.from_dict(
            {"input_col": ["apple", "banana", "orange"], "output_col": ["A", "B", "O"]}
        )

        # Verify that the generated dataset matches the expected dataset.
        assert are_datasets_identical(generated_dataset, expected_dataset)

    # Collect garbage to release memory resources after the test.
    gc.collect()


def test_multi_vote_with_empty_examples_list():
    """Test multi-voting with empty inputs and outputs.

    This test case verifies the application of the multi-voting mechanism in the
    apply_multi_vote_to_construct_generated_dataset() method of OpenAIDatasetGenerator.
    It specifically tests the scenario when the input-output map is empty.

    Attributes:
        api_key (str): The fake API key used for testing.
    """
    # Initialize the OpenAIDatasetGenerator with an empty input-output map.
    with tempfile.TemporaryDirectory() as cache_dir:
        os.environ["OPENAI_API_KEY"] = "fake_api_key"
        data_generator = OpenAIDatasetGenerator(
            cache_root=cache_dir, filter_duplicated_examples=True
        )

        # Set the input-output map to be empty.
        input_output_map = {}

        # Apply multi-voting mechanism to construct the generated dataset.
        generated_dataset = (
            data_generator.apply_multi_vote_to_construct_generated_dataset(
                input_output_map
            )
        )

        # Define the expected dataset after multi-voting (empty dataset).
        expected_dataset = Dataset.from_dict({})

        # Verify that the generated dataset matches
        # the expected dataset (empty dataset).
        assert are_datasets_identical(generated_dataset, expected_dataset)

    # Collect garbage to release memory resources after the test.
    gc.collect()


def test_create_all_examples_dataset_and_generated_dataset_with_duplicate_inputs_unique_outputs():  # noqa 501
    """Test constructing generated dataset with duplicate inputs but unique outputs.

    This test case verifies the construction of the generated dataset with duplicate
    inputs but unique outputs. The OpenAIDatasetGenerator object is initialized with
    `filter_duplicated_examples=True` to ensure that duplicates are filtered.

    Attributes:
        api_key (str): The fake API key used for testing.
    """
    # Initialize the OpenAIDatasetGenerator with `filter_duplicated_examples=True`.
    with tempfile.TemporaryDirectory() as cache_dir:
        os.environ["OPENAI_API_KEY"] = "fake_api_key"
        data_generator = OpenAIDatasetGenerator(
            filter_duplicated_examples=True, cache_root=cache_dir
        )

        # Provide generated examples with duplicate inputs but unique outputs.
        generated_examples = [
            Example(input_col="apple", output_col="A"),
            Example(input_col="banana", output_col="B"),
            Example(input_col="apple", output_col="E"),
            Example(input_col="orange", output_col="O"),
            Example(input_col="apple", output_col="D"),
        ]

        # Convert the generated examples to the generated dataset.
        (
            all_generated_examples_dataset,
            generated_dataset,
        ) = data_generator.create_all_examples_dataset_and_generated_dataset(
            generated_examples
        )

        # Define the expected dataset after conversion (duplicates are filtered).
        expected_dataset = Dataset.from_dict(
            {"input_col": ["apple", "banana", "orange"], "output_col": ["A", "B", "O"]}
        )

        expected_all_generated_examples_dataset = Dataset.from_dict(
            {
                "input_col": [example.input_col for example in generated_examples],
                "output_col": [example.output_col for example in generated_examples],
            }
        )

        # Verify that the generated dataset matches the expected dataset.
        assert are_datasets_identical(generated_dataset, expected_dataset)
        assert are_datasets_identical(
            all_generated_examples_dataset, expected_all_generated_examples_dataset
        )

    # Collect garbage to release memory resources after the test.
    gc.collect()


def test_create_all_examples_dataset_and_generated_dataset_with_duplicate_inputs_duplicate_outputs():  # noqa 501
    """Test constructing a map with duplicate inputs and duplicate outputs.

    This test case verifies the construction of the generated dataset with duplicate
    inputs and duplicate outputs. The OpenAIDatasetGenerator object is initialized with
    `filter_duplicated_examples=True` to ensure that duplicates are filtered.

    Attributes:
        api_key (str): The fake API key used for testing.
    """
    # Initialize the OpenAIDatasetGenerator with `filter_duplicated_examples=True`.
    with tempfile.TemporaryDirectory() as cache_dir:
        os.environ["OPENAI_API_KEY"] = "fake_api_key"
        data_generator = OpenAIDatasetGenerator(
            filter_duplicated_examples=True, cache_root=cache_dir
        )

        # Provide generated examples with duplicate inputs and duplicate outputs.
        generated_examples = [
            Example(input_col="apple", output_col="A"),
            Example(input_col="banana", output_col="C"),
            Example(input_col="apple", output_col="A"),
            Example(input_col="banana", output_col="B"),
            Example(input_col="apple", output_col="G"),
            Example(input_col="apple", output_col="A"),
            Example(input_col="orange", output_col="O"),
            Example(input_col="apple", output_col="D"),
            Example(input_col="banana", output_col="B"),
            Example(input_col="orange", output_col="F"),
        ]

        # Convert the generated examples to the generated dataset.
        (
            all_generated_examples_dataset,
            generated_dataset,
        ) = data_generator.create_all_examples_dataset_and_generated_dataset(
            generated_examples
        )

        # Define the expected dataset after conversion (duplicates are filtered).
        expected_dataset = Dataset.from_dict(
            {"input_col": ["apple", "banana", "orange"], "output_col": ["A", "B", "O"]}
        )

        expected_all_generated_examples_dataset = Dataset.from_dict(
            {
                "input_col": [example.input_col for example in generated_examples],
                "output_col": [example.output_col for example in generated_examples],
            }
        )

        # Verify that the generated dataset matches the expected dataset.
        assert are_datasets_identical(generated_dataset, expected_dataset)
        assert are_datasets_identical(
            all_generated_examples_dataset, expected_all_generated_examples_dataset
        )

    # Collect garbage to release memory resources after the test.
    gc.collect()


def test_create_all_examples_dataset_and_generated_dataset_with_unique_inputs_outputs():
    """Test constructing a map with unique inputs and outputs.

    This test case verifies the construction of the generated dataset with unique
    inputs and outputs. The OpenAIDatasetGenerator object is initialized with
    `filter_duplicated_examples=True` to ensure that duplicates are filtered.

    Attributes:
        api_key (str): The fake API key used for testing.
    """
    # Initialize the OpenAIDatasetGenerator with `filter_duplicated_examples=True`.
    with tempfile.TemporaryDirectory() as cache_dir:
        os.environ["OPENAI_API_KEY"] = "fake_api_key"
        data_generator = OpenAIDatasetGenerator(
            filter_duplicated_examples=True, cache_root=cache_dir
        )

        # Provide generated examples with unique inputs and outputs.
        generated_examples = [
            Example(input_col="apple", output_col="A"),
            Example(input_col="banana", output_col="B"),
            Example(input_col="orange", output_col="O"),
        ]

        # Convert the generated examples to the generated dataset.
        (
            all_generated_examples_dataset,
            generated_dataset,
        ) = data_generator.create_all_examples_dataset_and_generated_dataset(
            generated_examples
        )

        # Define the expected dataset after conversion (no duplicates to filter).
        expected_dataset = Dataset.from_dict(
            {"input_col": ["apple", "banana", "orange"], "output_col": ["A", "B", "O"]}
        )

        expected_all_generated_examples_dataset = Dataset.from_dict(
            {
                "input_col": [example.input_col for example in generated_examples],
                "output_col": [example.output_col for example in generated_examples],
            }
        )

        # Verify that the generated dataset matches the expected dataset.
        assert are_datasets_identical(generated_dataset, expected_dataset)
        assert are_datasets_identical(
            all_generated_examples_dataset, expected_all_generated_examples_dataset
        )

    # Collect garbage to release memory resources after the test.
    gc.collect()


def test_create_all_examples_dataset_and_generated_dataset_with_empty_examples_list():
    """Test constructing a map with empty inputs and outputs.

    This test case verifies the construction of the generated dataset when the
    generated_examples list is empty. The OpenAIDatasetGenerator object is initialized
    with `filter_duplicated_examples=True` to ensure that duplicates are filtered.

    Attributes:
        api_key (str): The fake API key used for testing.
    """
    # Initialize the OpenAIDatasetGenerator with `filter_duplicated_examples=True`.
    with tempfile.TemporaryDirectory() as cache_dir:
        os.environ["OPENAI_API_KEY"] = "fake_api_key"
        data_generator = OpenAIDatasetGenerator(
            filter_duplicated_examples=True, cache_root=cache_dir
        )

        # Provide an empty list of generated examples.
        generated_examples = []

        # Convert the empty generated examples to the generated dataset.
        (
            all_generated_examples_dataset,
            generated_dataset,
        ) = data_generator.create_all_examples_dataset_and_generated_dataset(
            generated_examples
        )

        # Define the expected dataset (empty dataset when there are no examples).
        expected_dataset = Dataset.from_dict({})

        expected_all_generated_examples_dataset = Dataset.from_dict(
            {
                "input_col": [example.input_col for example in generated_examples],
                "output_col": [example.output_col for example in generated_examples],
            }
        )

        # Verify that the generated dataset matches the expected dataset.
        assert are_datasets_identical(generated_dataset, expected_dataset)
        assert are_datasets_identical(
            all_generated_examples_dataset, expected_all_generated_examples_dataset
        )

    # Collect garbage to release memory resources after the test.
    gc.collect()


def test_load_cache_dataset_with_filter_duplicated_examples():
    """Test the cached dataset loading with filtering duplicated examples.

    This test case verifies the loading of the cached dataset and its filtering
    to eliminate duplicated examples. The OpenAIDatasetGenerator object is
    initialized with `filter_duplicated_examples=True`.

    Attributes:
        api_key (str): The fake API key used for testing.
    """
    # Set up a temporary directory for cache.
    with tempfile.TemporaryDirectory() as cache_dir:
        os.environ["OPENAI_API_KEY"] = "fake_api_key"
        data_generator = OpenAIDatasetGenerator(
            cache_root=cache_dir, filter_duplicated_examples=True
        )

        # Create a cached dataset and save it to the disk.
        examples_cache_path = Path(
            data_generator.cache_root / f"generated_examples_{DatasetSplit.TEST.value}"
        )
        cached_dataset = Dataset.from_dict(
            {
                "input_col": ["1", "1", "1", "1", "2", "3"],
                "output_col": ["a", "a", "b", "c", "a", "d"],
            }
        )
        cached_dataset.save_to_disk(examples_cache_path)

        # The generate_dataset_split would first load the cached dataset into
        # generated_examples. Then, in the while loop,
        # create_all_examples_dataset_and_generated_dataset would be called to
        # construct the generated_dataset. Note that filter_duplicated_examples
        # is True, so the generated_examples will be filtered to 3 examples
        # in generated_dataset. Since expected_num_examples is 3, the while loop
        # would exit immediately. So the generated_dataset would be the filtered
        # cached dataset.
        with patch.object(logger, "info") as mock_info, patch.object(
            logger, "warning"
        ) as mock_warning:
            generated_dataset = data_generator.generate_dataset_split(
                expected_num_examples=3,
                prompt_spec=MockPromptSpec,
                split=DatasetSplit.TEST,
            )

            # Verify that logger.info was called with the correct message.
            mock_info.assert_called_once_with(
                f"Loading cache from {str(examples_cache_path)}."
            )
            mock_warning.assert_not_called()

        # Define the expected filtered dataset after loading the cache.
        excepted_generated_dataset = Dataset.from_dict(
            {
                "input_col": ["1", "2", "3"],
                "output_col": ["a", "a", "d"],
            }
        )

        # Verify that the generated dataset matches the expected filtered dataset.
        assert are_datasets_identical(generated_dataset, excepted_generated_dataset)

    # Collect garbage to release memory resources after the test.
    gc.collect()


@patch(
    "prompt2model.utils.ChatGPTAgent.generate_batch_openai_chat_completion",
    side_effect=MOCK_EXAMPLE,
)
def test_load_cache_dataset_with_filter_duplicated_examples_and_continue_generation(
    mocked_generate_example,
):
    """Test OpenAIDatasetGenerator can load cache and continue generation.

    This test case verifies the ability of OpenAIDatasetGenerator to
    load a cached dataset and continue generation when
    `filter_duplicated_examples` is True. The OpenAIDatasetGenerator
    object is initialized with `filter_duplicated_examples=True`.

    Attributes:
        api_key (str): The fake API key used for testing.
    """
    # Set up a temporary directory for cache.
    with tempfile.TemporaryDirectory() as cache_dir:
        os.environ["OPENAI_API_KEY"] = "fake_api_key"
        data_generator = OpenAIDatasetGenerator(
            cache_root=cache_dir, filter_duplicated_examples=True
        )

        # Create cached examples and save them to the disk.
        examples_cache_path = (
            Path(cache_dir) / f"generated_examples_{DatasetSplit.TEST.value}"
        )
        cached_examples = Dataset.from_dict(
            {
                "input_col": ["1", "1", "1", "1", "2", "3"],
                "output_col": ["a", "a", "b", "c", "a", "d"],
            }
        )
        cached_examples.save_to_disk(examples_cache_path)

<<<<<<< HEAD
        # The generate_dataset_split would first load the cached examples
        # into self.generated_examples. Then, in the while loop,
        # convert_generated_examples_to_generated_dataset would be called to
        # construct the self.generated_dataset. Note that filter_duplicated_examples
        # is True, so the self.generated_examples will be filtered to 3 examples
        # in self.generated_dataset. Since expected_num_examples is 4, the generation
        # would continue, and the batch_size = 1. After one batch of API calls,
        # self.generated_dataset meets the requirement and stop generation.
        with patch.object(logger, "info") as mock_info, patch.object(
            logger, "warning"
=======
        # The generate_dataset_split would first load the cached dataset into
        # generated_examples. Then, in the while loop,
        # create_all_examples_dataset_and_generated_dataset would be called to
        # construct the generated_dataset. Note that filter_duplicated_examples
        # is True, so the generated_examples will be filtered to 3 examples
        # in generated_dataset. Since expected_num_examples is 4, the generation
        # would continue, and the max_batch_size = 1. After one batch of API calls,
        # generated_dataset meets the requirement and stop generation.
        with patch("logging.info") as mock_info, patch(
            "logging.warning"
>>>>>>> 22232af7
        ) as mock_warning:
            generated_dataset = data_generator.generate_dataset_split(
                expected_num_examples=4,
                prompt_spec=MockPromptSpec,
                split=DatasetSplit.TEST,
            )

            # Verify that logger.info was called with
            # the correct message for loading cache.
            info_list = [each.args[0] for each in mock_info.call_args_list]
            assert info_list[0] == f"Loading cache from {str(examples_cache_path)}."
            # The first logger.info is for loading cache, and there are
            # 5 * 2 additional logger.info messages in extract_responses.
            assert len(info_list) == 1 + 5 * 2
            mock_warning.assert_not_called()

        # Define the expected generated dataset after continuing generation.
        excepted_generated_dataset = Dataset.from_dict(
            {
                "input_col": ["1", "2", "3", "6"],
                "output_col": ["a", "a", "d", "f"],
            }
        )

        # Verify that the generated dataset matches the expected dataset.
        assert are_datasets_identical(generated_dataset, excepted_generated_dataset)

        # Verify that the API was called once to generate responses.
        assert mocked_generate_example.call_count == 1

    # Collect garbage to release memory resources after the test.
    gc.collect()


"""
These tests validate the generation process with `filter_duplicated_examples=True`.

These tests collaborate with the `MockBatchDifferentCompletions().mock_completions`
function to imitate the generation process of the OpenAIDataSetGenerator.

The first five tests check the generation of a single dataset split using
a shared OpenAIDataSetGenerator with the following settings:
    - max_batch_size = 2
    - responses_per_request = 3
    - filter_duplicated_examples = True
    - expected_num_examples = 5

In the first API call, the generator produces 2 * 3 = 6 responses.
After filtering duplicates, the generated_dataset will be:
    Dataset.from_dict(
    {
        "input_col": ["1", "2"],
        "output_col": ["a", "a"],
    })

max_batch_size = (expected_num_examples - len(generated_dataset))
/ responses_per_request = (5 - 2) / 3 = 1.

The second API call reduces max_batch_size to 1 and generates 3 more responses.
After filtering duplicates, the generated_dataset will be:
    Dataset.from_dict(
    {
        "input_col": ["1", "2", "3"],
        "output_col": ["a", "a", "a"],
    })

The third API call again uses max_batch_size = 1 and generates another 3 responses.
After filtering duplicates, the generated_dataset will be:
    Dataset.from_dict(
    {
        "input_col": ["1", "2", "3"],
        "output_col": ["b", "a", "a"],
    })

The fourth API call also uses max_batch_size = 1 and generates 3 responses.
After filtering duplicates, the generated_dataset will be:
    Dataset.from_dict(
    {
        "input_col": ["1", "2", "3", "4", "5"],
        "output_col": ["b", "a", "a", "c", "a"],
    })

The test suite contains five test cases, each using a different OpenAIDataSetGenerator.
These generators have the same settings (max_batch_size = 2, responses_per_request = 3,
expected_num_examples = 5, filter_duplicated_examples = True), but their max_api_calls
attribute is set to 2, 3, 4, 5, and unlimited, respectively.

Each test runs the generation of its generator and verifies that the
generated dataset matches the expected result.
"""


api_key = "fake_api_key"
prompt_spec = MockPromptSpec(TaskType.TEXT_GENERATION)
split = DatasetSplit.TRAIN
filter_duplicated_examples = True
expected_num_examples = 5
max_batch_size = 2
responses_per_request = 3


@patch(
    "prompt2model.utils.ChatGPTAgent.generate_batch_openai_chat_completion",
    side_effect=MockBatchDifferentCompletions().mock_completions,
)
def test_generator_with_filter_first_batch(mocked_generate_example):
    """Test OpenAIDatasetGenerator with filter methods in the first batch.

    This test verifies the behavior of the OpenAIDatasetGenerator with
    filter methods in the first batch of API calls. It initializes an
    OpenAIDatasetGenerator with specific settings, limiting the number
    of API calls to 2. After running the generation process, the test
    checks whether the generated dataset matches the expected
    result after the second API call. The test also ensures that the
    number of calls to the API mock matches the expected number.

    Note: The first API call's max_batch_size is 2, generating 6 responses.

    Args:
        mocked_generate_example (MagicMock): The patched function representing the
            @patch decorator for generating example responses.
    """
    with tempfile.TemporaryDirectory() as cache_dir:
        # Initialize the OpenAIDatasetGenerator with specific settings.
        dataset_generator = OpenAIDatasetGenerator(
            api_key,
            max_api_calls=2,
            filter_duplicated_examples=filter_duplicated_examples,
            cache_root=cache_dir,
            max_batch_size=max_batch_size,
            responses_per_request=responses_per_request,
        )

        # Generate the dataset split using the initialized generator.
        generated_dataset = dataset_generator.generate_dataset_split(
            prompt_spec, expected_num_examples, split
        )

        # Assertions for API call count and dataset matching the expected result.
        assert mocked_generate_example.call_count == 1
        assert dataset_generator.api_call_counter == 2

        # Define the expected dataset based on the given mock responses.
        expected_dataset = Dataset.from_dict(
            {
                "input_col": ["1", "2"],
                "output_col": ["a", "a"],
            }
        )

        # Verify the generated dataset matches the expected dataset.
        assert are_datasets_identical(generated_dataset, expected_dataset)

    # Collect garbage to release memory resources after the test.
    gc.collect()


@patch(
    "prompt2model.utils.ChatGPTAgent.generate_batch_openai_chat_completion",
    side_effect=MockBatchDifferentCompletions().mock_completions,
)
def test_generator_with_filter_second_batch(mocked_generate_example):
    """Test OpenAIDatasetGenerator with filter methods in the second batch.

    This test verifies the behavior of the OpenAIDatasetGenerator with filter
    methods in the second batch of API calls. It initializes an
    OpenAIDatasetGenerator with specific settings, limiting the number of
    API calls to 3. After running the generation process, the test checks
    whether the generated dataset matches the expected result after the
    second API call. The test also ensures that the number of calls to the
    API mock matches the expected number.

    Note: The first API call's max_batch_size is 2, generating 6 responses.
    The second API call's max_batch_size is 1, generating 3 responses.

    Args:
        mocked_generate_example (MagicMock): The patched function representing the
            @patch decorator for generating example responses.
    """
    with tempfile.TemporaryDirectory() as cache_dir:
        # Initialize the OpenAIDatasetGenerator with specific settings.
        dataset_generator = OpenAIDatasetGenerator(
            api_key,
            max_api_calls=3,
            filter_duplicated_examples=filter_duplicated_examples,
            cache_root=cache_dir,
            max_batch_size=max_batch_size,
            responses_per_request=responses_per_request,
        )

        # Generate the dataset split using the initialized generator.
        generated_dataset = dataset_generator.generate_dataset_split(
            prompt_spec, expected_num_examples, split
        )

        # Assertions for API call count and dataset matching the expected result.
        assert mocked_generate_example.call_count == 2
        assert dataset_generator.api_call_counter == 3

        # Define the expected dataset based on the given mock responses.
        expected_dataset = Dataset.from_dict(
            {
                "input_col": ["1", "2", "3"],
                "output_col": ["a", "a", "a"],
            }
        )

        # Verify the generated dataset matches the expected dataset.
        assert are_datasets_identical(generated_dataset, expected_dataset)

    # Collect garbage to release memory resources after the test.
    gc.collect()


@patch(
    "prompt2model.utils.ChatGPTAgent.generate_batch_openai_chat_completion",
    side_effect=MockBatchDifferentCompletions().mock_completions,
)
def test_generator_with_filter_third_batch(mocked_generate_example):
    """Test OpenAIDatasetGenerator with filter methods in the third batch.

    This test verifies the behavior of the OpenAIDatasetGenerator with
    filter methods in the third batch of API calls. It initializes an
    OpenAIDatasetGenerator with specific settings, limiting the number
    of API calls to 4. After running the generation process, the test
    checks whether the generated dataset matches the expected
    result after the third API call. The test also ensures that the
    number of calls to the API mock matches the expected number.

    Note: The first API call's max_batch_size is 2, generating 6 responses.
    The second API call's max_batch_size is 1, generating 3 responses.
    The third API call's max_batch_size is 1, generating 3 responses.

    Args:
        mocked_generate_example (MagicMock): The patched function representing the
            @patch decorator for generating example responses.
    """
    with tempfile.TemporaryDirectory() as cache_dir:
        # Reset the mock responses to ensure predictable behavior.

        # Initialize the OpenAIDatasetGenerator with specific settings.
        dataset_generator = OpenAIDatasetGenerator(
            api_key,
            max_api_calls=4,
            filter_duplicated_examples=filter_duplicated_examples,
            cache_root=cache_dir,
            max_batch_size=max_batch_size,
            responses_per_request=responses_per_request,
        )

        # Generate the dataset split using the initialized generator.
        generated_dataset = dataset_generator.generate_dataset_split(
            prompt_spec, expected_num_examples, split
        )

        # Assertions for API call count and dataset matching the expected result.
        assert mocked_generate_example.call_count == 3
        assert dataset_generator.api_call_counter == 4

        # Define the expected dataset based on the given mock responses.
        expected_dataset = Dataset.from_dict(
            {
                "input_col": ["1", "2", "3"],
                "output_col": ["b", "a", "a"],
            }
        )

        # Verify the generated dataset matches the expected dataset.
        assert are_datasets_identical(generated_dataset, expected_dataset)

    # Collect garbage to release memory resources after the test.
    gc.collect()


@patch(
    "prompt2model.utils.ChatGPTAgent.generate_batch_openai_chat_completion",
    side_effect=MockBatchDifferentCompletions().mock_completions,
)
def test_generator_with_filter_forth_batch(mocked_generate_example):
    """Test OpenAIDatasetGenerator with filter methods in the forth batch.

    This test verifies the behavior of the OpenAIDatasetGenerator with
    filter methods in the forth batch of API calls. It initializes an
    OpenAIDatasetGenerator with specific settings, limiting the number
    of API calls to 5. After running the generation process, the test checks
    whether the generated dataset matches the expected result after the
    forth API call. The test also ensures that the number of calls to the
    API mock matches the expected number.

    Note: The first API call's max_batch_size is 2, generating 6 responses.
    The second API call's max_batch_size is 1, generating 3 responses.
    The third API call's max_batch_size is 1, generating 3 responses.
    The forth and last API call's max_batch_size is 1, generating 3 responses.

    Args:
        mocked_generate_example (MagicMock): The patched function representing the
            @patch decorator for generating example responses.
    """
    with tempfile.TemporaryDirectory() as cache_dir:
        # Reset the mock responses to ensure predictable behavior.

        # Initialize the OpenAIDatasetGenerator with specific settings.
        dataset_generator = OpenAIDatasetGenerator(
            api_key,
            max_api_calls=5,
            filter_duplicated_examples=filter_duplicated_examples,
            cache_root=cache_dir,
            max_batch_size=max_batch_size,
            responses_per_request=responses_per_request,
        )

        # Generate the dataset split using the initialized generator.
        generated_dataset = dataset_generator.generate_dataset_split(
            prompt_spec, expected_num_examples, split
        )

        # Assertions for API call count and dataset matching the expected result.
        assert mocked_generate_example.call_count == 4
        assert dataset_generator.api_call_counter == 5

        # Define the expected dataset based on the given mock responses.
        expected_dataset = Dataset.from_dict(
            {
                "input_col": ["1", "2", "3", "4", "5"],
                "output_col": ["b", "a", "a", "c", "a"],
            }
        )

        # Verify the generated dataset matches the expected dataset.
        assert are_datasets_identical(generated_dataset, expected_dataset)

    # Collect garbage to release memory resources after the test.
    gc.collect()


@patch(
    "prompt2model.utils.ChatGPTAgent.generate_batch_openai_chat_completion",
    side_effect=MockBatchDifferentCompletions().mock_completions,
)
def test_generator_with_filter_unlimited_api_calls(mocked_generate_example):
    """Test OpenAIDatasetGenerator with filter methods and unlimited API calls.

    This test verifies the behavior of the OpenAIDatasetGenerator with
    filter methods and unlimited API calls. It initializes the generator
    with specific settings but does not limit the number of API calls.
    After running the generation process, the test checks whether
    the generated dataset matches the expected result after the
    final API call. The test also ensures that the number of calls
    to the API mock matches the expected number.

    Note: The first API call's max_batch_size is 2, generating 6 responses.
    The second API call's max_batch_size is 1, generating 3 responses.
    The third API call's max_batch_size is 1, generating 3 responses.
    The forth and last API call's max_batch_size is 1, generating 3 responses.
    After the forth batch, the generation ends. No further API calls are required.

    Args:
        mocked_generate_example (MagicMock): The patched function representing the
            @patch decorator for generating example responses.
    """
    with tempfile.TemporaryDirectory() as cache_dir:
        # Reset the mock responses to ensure predictable behavior.

        # Initialize the OpenAIDatasetGenerator with
        # specific settings and unlimited API calls.
        dataset_generator = OpenAIDatasetGenerator(
            api_key,
            filter_duplicated_examples=filter_duplicated_examples,
            cache_root=cache_dir,
            max_batch_size=max_batch_size,
            responses_per_request=responses_per_request,
        )

        # Generate the dataset split using the initialized generator.
        generated_dataset = dataset_generator.generate_dataset_split(
            prompt_spec, expected_num_examples, split
        )

        # Assertions for API call count and dataset matching the expected result.
        assert mocked_generate_example.call_count == 4
        assert dataset_generator.api_call_counter == 5

        # Define the expected dataset based on the given mock responses.
        expected_dataset = Dataset.from_dict(
            {
                "input_col": ["1", "2", "3", "4", "5"],
                "output_col": ["b", "a", "a", "c", "a"],
            }
        )

        # Verify the generated dataset matches the expected dataset.
        assert are_datasets_identical(generated_dataset, expected_dataset)

    # Collect garbage to release memory resources after the test.
    gc.collect()


@patch(
    "prompt2model.utils.ChatGPTAgent.generate_batch_openai_chat_completion",
    side_effect=MockBatchDifferentCompletions(length=5).mock_completions,
)
def test_generator_with_filter_to_generate_datasetdict(mocked_generate_example):
    """Test OpenAIDatasetGenerator with filter methods to generate a DatasetDict.

    This test checks the generation of a DatasetDict using the OpenAIDatasetGenerator
    with filter methods. It initializes the generator with specific settings and
    expected_num_examples for each split. The test verifies the generated dataset
    dictionaries for the train, val, and test splits match the expected results.

    The generation involves multiple API calls, and filtering duplicates is applied to
    the generated examples at each step. The API calls continue until the number of
    generated examples meets the expected_num_examples for each split or reaches the
    maximum allowed API calls.

    Args:
        mocked_generate_example (MagicMock): The patched function representing the
            @patch decorator for generating example responses.
    """
    with tempfile.TemporaryDirectory() as cache_dir:
        # Reset the mock responses to ensure predictable behavior.

        # Initialize the OpenAIDatasetGenerator with
        # specific settings and limited API calls.
        dataset_generator = OpenAIDatasetGenerator(
            api_key,
            filter_duplicated_examples=filter_duplicated_examples,
            cache_root=cache_dir,
            max_batch_size=max_batch_size,
            responses_per_request=responses_per_request,
            max_api_calls=7,
        )

        # Generate the DatasetDict using the initialized generator.
        generated_dataset_dict = dataset_generator.generate_dataset_dict(
            prompt_spec,
            expected_num_examples={
                DatasetSplit.TRAIN: 4,
                DatasetSplit.VAL: 4,
                DatasetSplit.TEST: 2,
            },
        )

        # Assertions for API call count and dataset
        # dictionaries matching the expected results.
        assert mocked_generate_example.call_count == 5
        assert dataset_generator.api_call_counter == 7

        # Define the expected dataset dictionaries
        # based on the given mock responses.
        expected_dataset_dict = datasets.DatasetDict(
            {
                "train": Dataset.from_dict(
                    {
                        "input_col": ["1", "2", "3", "4", "5"],
                        "output_col": ["b", "a", "a", "c", "a"],
                    }
                ),
                "val": Dataset.from_dict(
                    {
                        "input_col": ["1", "2"],
                        "output_col": ["a", "a"],
                    }
                ),
                "test": Dataset.from_dict(
                    {
                        "input_col": [],
                        "output_col": [],
                    }
                ),
            }
        )

        # Verify the generated DatasetDict matches the expected DatasetDict.
        assert are_dataset_dicts_identical(
            generated_dataset_dict, expected_dataset_dict
        )

    # Collect garbage to release memory resources after the test.
    gc.collect()<|MERGE_RESOLUTION|>--- conflicted
+++ resolved
@@ -944,18 +944,6 @@
         )
         cached_examples.save_to_disk(examples_cache_path)
 
-<<<<<<< HEAD
-        # The generate_dataset_split would first load the cached examples
-        # into self.generated_examples. Then, in the while loop,
-        # convert_generated_examples_to_generated_dataset would be called to
-        # construct the self.generated_dataset. Note that filter_duplicated_examples
-        # is True, so the self.generated_examples will be filtered to 3 examples
-        # in self.generated_dataset. Since expected_num_examples is 4, the generation
-        # would continue, and the batch_size = 1. After one batch of API calls,
-        # self.generated_dataset meets the requirement and stop generation.
-        with patch.object(logger, "info") as mock_info, patch.object(
-            logger, "warning"
-=======
         # The generate_dataset_split would first load the cached dataset into
         # generated_examples. Then, in the while loop,
         # create_all_examples_dataset_and_generated_dataset would be called to
@@ -964,9 +952,8 @@
         # in generated_dataset. Since expected_num_examples is 4, the generation
         # would continue, and the max_batch_size = 1. After one batch of API calls,
         # generated_dataset meets the requirement and stop generation.
-        with patch("logging.info") as mock_info, patch(
-            "logging.warning"
->>>>>>> 22232af7
+        with patch.object(logger, "info") as mock_info, patch.object(
+            logger, "warning"
         ) as mock_warning:
             generated_dataset = data_generator.generate_dataset_split(
                 expected_num_examples=4,
