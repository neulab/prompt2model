"""Testing TextualizeProcessor."""

import logging

import datasets
import pytest

from prompt2model.dataset_processor.textualize import TextualizeProcessor

DATASET_DICTS = [
    datasets.DatasetDict(
        {
            "train": datasets.Dataset.from_dict(
                {"input_col": ["foo", "bar"], "output_col": ["baz", "qux"]}
            ),
            "test": datasets.Dataset.from_dict(
                {"input_col": ["foo", "bar"], "output_col": ["baz", "qux"]}
            ),
        }
    ),
    datasets.DatasetDict(
        {
            "train": datasets.Dataset.from_dict(
                {"input_col": ["spam", "eggs"], "output_col": ["ham", "sau"]}
            ),
            "val": datasets.Dataset.from_dict(
                {"input_col": ["spam", "eggs"], "output_col": ["ham", "sau"]}
            ),
        }
    ),
]

<<<<<<< HEAD
=======
# Our support spilts are `train, val, test`.
>>>>>>> cd9806e5
UNEXPECTED_DATASET_DICTS_WITH_WRONG_SPLIT = [
    datasets.DatasetDict(
        {
            "full": datasets.Dataset.from_dict(
                {"input_col": ["foo", "bar"], "output_col": ["baz", "qux"]}
            )
        }
    ),
    datasets.DatasetDict(
        {
            "train": datasets.Dataset.from_dict(
                {"input_col": ["spam", "eggs"], "output_col": ["ham", "sau"]}
            )
        }
    ),
]

<<<<<<< HEAD
=======
# Our support columns are `input_col, output_col`.
>>>>>>> cd9806e5
UNEXPECTED_DATASET_DICTS_WITH_WRONG_COLUMNS = [
    datasets.DatasetDict(
        {
            "train": datasets.Dataset.from_dict(
                {"input_col": ["foo", "bar"], "output_col": ["baz", "qux"]}
            )
        }
    ),
    datasets.DatasetDict(
        {
            "train": datasets.Dataset.from_dict(
                {"input_col": ["spam", "eggs"], "output": ["ham", "sau"]}
            )
        }
    ),
]

INSTRUCTION = "convert to text2text"


def test_dataset_processor_t5_style():
    """Test the `process_dataset_dict` function of T5-type `TextualizeProcessor`."""
    t5_processor = TextualizeProcessor(has_encoder=True)
    t5_modified_dataset_dicts = t5_processor.process_dataset_dict(
        INSTRUCTION, DATASET_DICTS
    )
    t5_expected_dataset_dicts = [
        datasets.DatasetDict(
            {
                "train": datasets.Dataset.from_dict(
                    {
                        "model_input": [
                            "<task 0> convert to text2text Example: foo",
                            "<task 0> convert to text2text Example: bar",
                        ],
                        "input_col": ["spam", "eggs"],
                        "output_col": ["baz", "qux"],
                    }
                ),
                "test": datasets.Dataset.from_dict(
                    {
                        "model_input": [
                            "<task 0> convert to text2text Example: foo",
                            "<task 0> convert to text2text Example: bar",
                        ],
                        "input_col": ["spam", "eggs"],
                        "output_col": ["baz", "qux"],
                    }
                ),
            }
        ),
        datasets.DatasetDict(
            {
                "train": datasets.Dataset.from_dict(
                    {
                        "model_input": [
                            "<task 1> convert to text2text Example: spam",
                            "<task 1> convert to text2text Example: eggs",
                        ],
                        "input_col": ["spam", "eggs"],
                        "output_col": ["ham", "sau"],
                    }
                ),
                "val": datasets.Dataset.from_dict(
                    {
                        "model_input": [
                            "<task 1> convert to text2text Example: spam",
                            "<task 1> convert to text2text Example: eggs",
                        ],
                        "input_col": ["spam", "eggs"],
                        "output_col": ["ham", "sau"],
                    }
                ),
            }
        ),
    ]
    for index in range(len(t5_modified_dataset_dicts)):
        dataset_dict = t5_modified_dataset_dicts[index]
        dataset_splits = list(dataset_dict.keys())
        for dataset_split in dataset_splits:
            assert (
                dataset_dict[dataset_split]["model_input"]
                == t5_expected_dataset_dicts[index][dataset_split]["model_input"]
            )


def test_dataset_processor_decoder_only_style(caplog):
    """Test the `process_dataset_dict` function of a GPT-type `TextualizeProcessor`."""
    caplog.set_level(logging.WARNING)
    gpt_processor = TextualizeProcessor(has_encoder=False)
    gpt_modified_dataset_dicts = gpt_processor.process_dataset_dict(
        INSTRUCTION, DATASET_DICTS
    )

    # Check that the modified dataset dicts have the expected content
    gpt_expected_dataset_dicts = [
        datasets.DatasetDict(
            {
                "train": datasets.Dataset.from_dict(
                    {
                        "model_input": [
                            "<task 0> convert to text2text Example: foo Label: baz",
                            "<task 0> convert to text2text Example: bar Label: qux",
                        ],
                        "input_col": ["spam", "eggs"],
                        "output_col": ["baz", "qux"],
                    }
                ),
                "test": datasets.Dataset.from_dict(
                    {
                        "model_input": [
                            "<task 0> convert to text2text Example: foo Label: ",
                            "<task 0> convert to text2text Example: bar Label: ",
                        ],
                        "input_col": ["spam", "eggs"],
                        "output_col": ["baz", "qux"],
                    }
                ),
            }
        ),
        datasets.DatasetDict(
            {
                "train": datasets.Dataset.from_dict(
                    {
                        "model_input": [
                            "<task 1> convert to text2text Example: spam Label: ham",
                            "<task 1> convert to text2text Example: eggs Label: sau",
                        ],
                        "input_col": ["spam", "eggs"],
                        "output_col": ["ham", "sau"],
                    }
                ),
                "val": datasets.Dataset.from_dict(
                    {
                        "model_input": [
                            "<task 1> convert to text2text Example: spam Label: ",
                            "<task 1> convert to text2text Example: eggs Label: ",
                        ],
                        "input_col": ["spam", "eggs"],
                        "output_col": ["ham", "sau"],
                    }
                ),
            }
        ),
    ]
    for index in range(len(gpt_modified_dataset_dicts)):
        dataset_dict = gpt_modified_dataset_dicts[index]
        dataset_splits = list(dataset_dict.keys())
        for dataset_split in dataset_splits:
            assert (
                dataset_dict[dataset_split]["model_input"]
                == gpt_expected_dataset_dicts[index][dataset_split]["model_input"]
            )
    # Assert that two warning messages were logged
    assert len(caplog.records) == 1
    assert all(record.levelname == "WARNING" for record in caplog.records)


def test_unexpected_dataset_split():
    """Test the error handler for unexpercted dataset split."""
    with pytest.raises(AssertionError):
        gpt_processor = TextualizeProcessor(has_encoder=False)
        _ = gpt_processor.process_dataset_dict(
            INSTRUCTION, UNEXPECTED_DATASET_DICTS_WITH_WRONG_SPLIT
        )


def test_unexpected_columns():
    """Test the error handler for unexpercted dataset columns."""
    with pytest.raises(AssertionError):
        gpt_processor = TextualizeProcessor(has_encoder=False)
        _ = gpt_processor.process_dataset_dict(
            INSTRUCTION, UNEXPECTED_DATASET_DICTS_WITH_WRONG_COLUMNS
        )


def test_gpt_trainer_with_validation_datasets(caplog):
    """Train an autoregressive model with validation datasets."""<|MERGE_RESOLUTION|>--- conflicted
+++ resolved
@@ -30,10 +30,7 @@
     ),
 ]
 
-<<<<<<< HEAD
-=======
 # Our support spilts are `train, val, test`.
->>>>>>> cd9806e5
 UNEXPECTED_DATASET_DICTS_WITH_WRONG_SPLIT = [
     datasets.DatasetDict(
         {
@@ -51,10 +48,7 @@
     ),
 ]
 
-<<<<<<< HEAD
-=======
 # Our support columns are `input_col, output_col`.
->>>>>>> cd9806e5
 UNEXPECTED_DATASET_DICTS_WITH_WRONG_COLUMNS = [
     datasets.DatasetDict(
         {
