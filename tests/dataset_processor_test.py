--- conflicted
+++ resolved
@@ -1,10 +1,6 @@
 """Testing TextualizeProcessor."""
 
 import gc
-<<<<<<< HEAD
-import logging
-=======
->>>>>>> 2f4936e0
 from copy import deepcopy
 from unittest.mock import patch
 
@@ -128,11 +124,7 @@
         INSTRUCTION, DATASET_DICTS
     )
     # Ensure the dataset_dicts themselves are the same after processing.
-<<<<<<< HEAD
     for idx, _ in enumerate(raw_dataset_dicts):
-=======
-    for idx, each in enumerate(raw_dataset_dicts):
->>>>>>> 2f4936e0
         assert are_dataset_dicts_identical(raw_dataset_dicts[idx], DATASET_DICTS[idx])
     t5_expected_dataset_dicts = [
         datasets.DatasetDict(
@@ -204,7 +196,11 @@
         INSTRUCTION, DATASET_DICTS
     )
     # Ensure the dataset_dicts themselves are the same after processing.
-    for idx, each in enumerate(raw_dataset_dicts):
+    for idx, 
+    
+    
+    
+    in enumerate(raw_dataset_dicts):
         assert are_dataset_dicts_identical(raw_dataset_dicts[idx], DATASET_DICTS[idx])
     # Check that the modified dataset dicts have the expected content
     gpt_expected_dataset_dicts = [
