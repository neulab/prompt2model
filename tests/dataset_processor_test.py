"""Testing TextualizeProcessor."""

import gc
<<<<<<< HEAD
=======
import logging
>>>>>>> 85c8032a4423c3c3288b62877cf11b1f19b3d247
from copy import deepcopy
from unittest.mock import patch

import datasets
import pytest
from transformers import AutoTokenizer

from prompt2model.dataset_processor.textualize import TextualizeProcessor
from test_helpers import are_dataset_dicts_identical, create_gpt2_model_and_tokenizer

logger = logging.getLogger("DatasetProcessor")

DATASET_DICTS = [
    datasets.DatasetDict(
        {
            "train": datasets.Dataset.from_dict(
                {
                    "input_col": ["foo", "bar"],
                    "output_col": ["baz", "qux"],
                }
            ),
            "test": datasets.Dataset.from_dict(
                {
                    "input_col": ["foo", "bar"],
                    "output_col": ["baz", "qux"],
                }
            ),
        }
    ),
    datasets.DatasetDict(
        {
            "train": datasets.Dataset.from_dict(
                {
                    "input_col": ["spam", "eggs"],
                    "output_col": ["ham", "sau"],
                }
            ),
            "val": datasets.Dataset.from_dict(
                {
                    "input_col": ["spam", "eggs"],
                    "output_col": ["ham", "sau"],
                }
            ),
        }
    ),
]


INSTRUCTION = "convert to text2text"

# Our support spilts are `train, val, test`.
UNEXPECTED_DATASET_DICTS_WITH_WRONG_SPLIT = [
    datasets.DatasetDict(
        {
            "full": datasets.Dataset.from_dict(
                {"input_col": ["foo", "bar"], "output_col": ["baz", "qux"]}
            )
        }
    ),
    datasets.DatasetDict(
        {
            "train": datasets.Dataset.from_dict(
                {"input_col": ["spam", "eggs"], "output_col": ["ham", "sau"]}
            )
        }
    ),
]

# Our support columns are `input_col, output_col`.
UNEXPECTED_DATASET_DICTS_WITH_WRONG_COLUMNS = [
    datasets.DatasetDict(
        {
            "train": datasets.Dataset.from_dict(
                {"input_col": ["foo", "bar"], "output_col": ["baz", "qux"]}
            )
        }
    ),
    datasets.DatasetDict(
        {
            "train": datasets.Dataset.from_dict(
                {"input_col": ["spam", "eggs"], "output": ["ham", "sau"]}
            )
        }
    ),
]


def test_the_logging_for_provide_unnecessary_eos_token_for_t5():
    """Test the logger.info for unnecessary eos token for T5 model is logged."""
    t5_tokenizer = AutoTokenizer.from_pretrained("t5-small")

    with patch.object(logger, "info") as mock_info, patch.object(
        logger, "warning"
    ) as mock_warning:
        _ = TextualizeProcessor(has_encoder=True, eos_token=t5_tokenizer.eos_token)
        mock_info.assert_called_once_with(
            "The T5 tokenizer automatically adds eos token in the end of sequence when tokenizing. So the eos_token of encoder-decoder model tokenizer is unnecessary."  # noqa E501
        )
        mock_warning.assert_not_called()
    gc.collect()


def test_the_logging_for_eos_token_required_for_gpt():
    """Test the logger.warning for requiring eos token for GPT model is logged."""
    with patch.object(logger, "info") as mock_info, patch.object(
        logger, "warning"
    ) as mock_warning:
        _ = TextualizeProcessor(has_encoder=False)
        mock_info.assert_not_called()
        mock_warning.assert_called_once_with(
            "The autoregressive model tokenizer does not automatically add eos token in the end of the sequence. So the `eos_token` of the autoregressive model is required."  # noqa E501
        )
    gc.collect()


def test_dataset_processor_t5_style():
    """Test the `process_dataset_dict` function of T5-type `TextualizeProcessor`."""
    t5_processor = TextualizeProcessor(has_encoder=True)
    raw_dataset_dicts = deepcopy(DATASET_DICTS)
    t5_modified_dataset_dicts = t5_processor.process_dataset_dict(
        INSTRUCTION, DATASET_DICTS
    )
    # Ensure the dataset_dicts themselves are the same after processing.
<<<<<<< HEAD
<<<<<<< HEAD
    for idx, each in enumerate(raw_dataset_dicts):
=======
    for idx, _ in enumerate(raw_dataset_dicts):
>>>>>>> 85c8032a4423c3c3288b62877cf11b1f19b3d247
=======
    for idx, _ in enumerate(raw_dataset_dicts):
>>>>>>> e5ea9b68
        assert are_dataset_dicts_identical(raw_dataset_dicts[idx], DATASET_DICTS[idx])
    t5_expected_dataset_dicts = [
        datasets.DatasetDict(
            {
                "train": datasets.Dataset.from_dict(
                    {
                        "model_input": [
                            "<task 0>convert to text2text\nExample:\nfoo\nLabel:\n",
                            "<task 0>convert to text2text\nExample:\nbar\nLabel:\n",
                        ],
                        "input_col": ["foo", "bar"],
                        "output_col": ["baz", "qux"],
                        "model_output": ["baz", "qux"],
                    }
                ),
                "test": datasets.Dataset.from_dict(
                    {
                        "model_input": [
                            "<task 0>convert to text2text\nExample:\nfoo\nLabel:\n",
                            "<task 0>convert to text2text\nExample:\nbar\nLabel:\n",
                        ],
                        "input_col": ["foo", "bar"],
                        "output_col": ["baz", "qux"],
                        "model_output": ["baz", "qux"],
                    }
                ),
            }
        ),
        datasets.DatasetDict(
            {
                "train": datasets.Dataset.from_dict(
                    {
                        "model_input": [
                            "<task 1>convert to text2text\nExample:\nspam\nLabel:\n",
                            "<task 1>convert to text2text\nExample:\neggs\nLabel:\n",
                        ],
                        "input_col": ["spam", "eggs"],
                        "output_col": ["ham", "sau"],
                        "model_output": ["ham", "sau"],
                    }
                ),
                "val": datasets.Dataset.from_dict(
                    {
                        "model_input": [
                            "<task 1>convert to text2text\nExample:\nspam\nLabel:\n",
                            "<task 1>convert to text2text\nExample:\neggs\nLabel:\n",
                        ],
                        "input_col": ["spam", "eggs"],
                        "output_col": ["ham", "sau"],
                        "model_output": ["ham", "sau"],
                    }
                ),
            }
        ),
    ]
    for exp, act in zip(t5_expected_dataset_dicts, t5_modified_dataset_dicts):
        assert are_dataset_dicts_identical(exp, act)
    gc.collect()


def test_dataset_processor_decoder_only_style():
    """Test the `process_dataset_dict` function of a GPT-type `TextualizeProcessor`."""
    _, gpt2_tokenizer = create_gpt2_model_and_tokenizer()
    gpt_processor = TextualizeProcessor(
        has_encoder=False, eos_token=gpt2_tokenizer.eos_token
    )
    raw_dataset_dicts = deepcopy(DATASET_DICTS)
    gpt_modified_dataset_dicts = gpt_processor.process_dataset_dict(
        INSTRUCTION, DATASET_DICTS
    )
    # Ensure the dataset_dicts themselves are the same after processing.
    for idx, 
    
    
    
    in enumerate(raw_dataset_dicts):
        assert are_dataset_dicts_identical(raw_dataset_dicts[idx], DATASET_DICTS[idx])
    # Check that the modified dataset dicts have the expected content
    gpt_expected_dataset_dicts = [
        datasets.DatasetDict(
            {
                "train": datasets.Dataset.from_dict(
                    {
                        "model_input": [
                            "<task 0>convert to text2text\nExample:\nfoo\nLabel:\nbaz<|endoftext|>",  # noqa: E501
                            "<task 0>convert to text2text\nExample:\nbar\nLabel:\nqux<|endoftext|>",  # noqa: E501
                        ],
                        "input_col": ["foo", "bar"],
                        "output_col": ["baz", "qux"],
                        "model_output": ["baz<|endoftext|>", "qux<|endoftext|>"],
                    }
                ),
                "test": datasets.Dataset.from_dict(
                    {
                        "model_input": [
                            "<task 0>convert to text2text\nExample:\nfoo\nLabel:\n",
                            "<task 0>convert to text2text\nExample:\nbar\nLabel:\n",
                        ],
                        "input_col": ["foo", "bar"],
                        "output_col": ["baz", "qux"],
                        "model_output": ["baz", "qux"],
                    }
                ),
            }
        ),
        datasets.DatasetDict(
            {
                "train": datasets.Dataset.from_dict(
                    {
                        "model_input": [
                            "<task 1>convert to text2text\nExample:\nspam\nLabel:\nham<|endoftext|>",  # noqa: E501
                            "<task 1>convert to text2text\nExample:\neggs\nLabel:\nsau<|endoftext|>",  # noqa: E501
                        ],
                        "input_col": ["spam", "eggs"],
                        "output_col": ["ham", "sau"],
                        "model_output": ["ham<|endoftext|>", "sau<|endoftext|>"],
                    }
                ),
                "val": datasets.Dataset.from_dict(
                    {
                        "model_input": [
                            "<task 1>convert to text2text\nExample:\nspam\nLabel:\n",
                            "<task 1>convert to text2text\nExample:\neggs\nLabel:\n",
                        ],
                        "input_col": ["spam", "eggs"],
                        "output_col": ["ham", "sau"],
                        "model_output": ["ham", "sau"],
                    }
                ),
            }
        ),
    ]
    for idx in range(len(gpt_expected_dataset_dicts)):
        assert are_dataset_dicts_identical(
            gpt_expected_dataset_dicts[idx], gpt_modified_dataset_dicts[idx]
        )
    gc.collect()


def test_unexpected_dataset_split():
    """Test the error handler for unexpercted dataset split."""
    with pytest.raises(AssertionError) as exc_info:
        _, gpt2_tokenizer = create_gpt2_model_and_tokenizer()
        gpt_processor = TextualizeProcessor(
            has_encoder=False, eos_token=gpt2_tokenizer.eos_token
        )
        _ = gpt_processor.process_dataset_dict(
            INSTRUCTION, UNEXPECTED_DATASET_DICTS_WITH_WRONG_SPLIT
        )
        assert str(exc_info.value) == ("Datset split must be in train/val/test.")
    gc.collect()


def test_unexpected_columns():
    """Test the error handler for unexpercted dataset columns."""
    with pytest.raises(AssertionError) as exc_info:
        _, gpt2_tokenizer = create_gpt2_model_and_tokenizer()
        gpt_processor = TextualizeProcessor(
            has_encoder=False, eos_token=gpt2_tokenizer.eos_token
        )
        _ = gpt_processor.process_dataset_dict(
            INSTRUCTION, UNEXPECTED_DATASET_DICTS_WITH_WRONG_COLUMNS
        )
        assert str(exc_info.value) == (
            "Example dictionary must have 'input_col' and 'output_col' keys."
        )
    gc.collect()


DATASET_DICTS_WITH_EMPTY_COLUMNS = [
    datasets.DatasetDict(
        {
            "train": datasets.Dataset.from_dict(
                {
                    "input_col": ["foo", "", "test"],
                    "output_col": ["", "qux", "key"],
                }
            ),
            "test": datasets.Dataset.from_dict(
                {
                    "input_col": ["foo", ""],
                    "output_col": ["baz", "qux"],
                }
            ),
        }
    ),
    datasets.DatasetDict(
        {
            "train": datasets.Dataset.from_dict(
                {
                    "input_col": ["", ""],
                    "output_col": ["ham", "sau"],
                }
            ),
        }
    ),
]


def test_empty_filter_t5_type():
    """Test that examples with empty input_col or output_col are discarded."""
    t5_processor = TextualizeProcessor(has_encoder=True)
    t5_modified_dataset_dicts = t5_processor.process_dataset_dict(
        INSTRUCTION, DATASET_DICTS_WITH_EMPTY_COLUMNS
    )
    t5_expected_dataset_dicts = [
        datasets.DatasetDict(
            {
                "train": datasets.Dataset.from_dict(
                    {
                        "model_input": [
                            "<task 0>convert to text2text\nExample:\ntest\nLabel:\n",
                        ],
                        "input_col": ["test"],
                        "output_col": ["key"],
                        "model_output": ["key"],
                    }
                ),
                "test": datasets.Dataset.from_dict(
                    {
                        "model_input": [
                            "<task 0>convert to text2text\nExample:\nfoo\nLabel:\n",
                        ],
                        "input_col": [
                            "foo",
                        ],
                        "output_col": [
                            "baz",
                        ],
                        "model_output": [
                            "baz",
                        ],
                    }
                ),
            }
        ),
        datasets.DatasetDict(
            {
                "train": datasets.Dataset.from_dict(
                    {
                        "model_input": [],
                        "input_col": [],
                        "output_col": [],
                        "model_output": [],
                    }
                ),
            }
        ),
    ]
    for exp, act in zip(t5_expected_dataset_dicts, t5_modified_dataset_dicts):
        assert are_dataset_dicts_identical(exp, act)
    gc.collect()


def test_empty_filter_decoder_only_style():
    """Test the `process_dataset_dict` function of a GPT-type `TextualizeProcessor`."""
    _, gpt2_tokenizer = create_gpt2_model_and_tokenizer()
    gpt_processor = TextualizeProcessor(
        has_encoder=False, eos_token=gpt2_tokenizer.eos_token
    )
    gpt_modified_dataset_dicts = gpt_processor.process_dataset_dict(
        INSTRUCTION, DATASET_DICTS_WITH_EMPTY_COLUMNS
    )

    # Check that the modified dataset dicts have the expected content
    gpt_expected_dataset_dicts = [
        datasets.DatasetDict(
            {
                "train": datasets.Dataset.from_dict(
                    {
                        "model_input": [
                            "<task 0>convert to text2text\nExample:\ntest\nLabel:\nkey<|endoftext|>",  # noqa: E501
                        ],
                        "input_col": ["test"],
                        "output_col": ["key"],
                        "model_output": ["key<|endoftext|>"],
                    }
                ),
                "test": datasets.Dataset.from_dict(
                    {
                        "model_input": [
                            "<task 0>convert to text2text\nExample:\nfoo\nLabel:\n",
                        ],
                        "input_col": ["foo"],
                        "output_col": ["baz"],
                        "model_output": ["baz"],
                    }
                ),
            }
        ),
        datasets.DatasetDict(
            {
                "train": datasets.Dataset.from_dict(
                    {
                        "model_input": [],
                        "input_col": [],
                        "output_col": [],
                        "model_output": [],
                    }
                ),
            }
        ),
    ]
    for idx in range(len(gpt_expected_dataset_dicts)):
        assert are_dataset_dicts_identical(
            gpt_expected_dataset_dicts[idx], gpt_modified_dataset_dicts[idx]
        )
    gc.collect()<|MERGE_RESOLUTION|>--- conflicted
+++ resolved
@@ -1,10 +1,7 @@
 """Testing TextualizeProcessor."""
 
 import gc
-<<<<<<< HEAD
-=======
 import logging
->>>>>>> 85c8032a4423c3c3288b62877cf11b1f19b3d247
 from copy import deepcopy
 from unittest.mock import patch
 
@@ -128,16 +125,10 @@
         INSTRUCTION, DATASET_DICTS
     )
     # Ensure the dataset_dicts themselves are the same after processing.
-<<<<<<< HEAD
-<<<<<<< HEAD
-    for idx, each in enumerate(raw_dataset_dicts):
-=======
-    for idx, _ in enumerate(raw_dataset_dicts):
->>>>>>> 85c8032a4423c3c3288b62877cf11b1f19b3d247
-=======
-    for idx, _ in enumerate(raw_dataset_dicts):
->>>>>>> e5ea9b68
-        assert are_dataset_dicts_identical(raw_dataset_dicts[idx], DATASET_DICTS[idx])
+    assert all(
+        are_dataset_dicts_identical(raw, origin)
+        for (raw, origin) in zip(raw_dataset_dicts, DATASET_DICTS)
+    )
     t5_expected_dataset_dicts = [
         datasets.DatasetDict(
             {
@@ -208,12 +199,12 @@
         INSTRUCTION, DATASET_DICTS
     )
     # Ensure the dataset_dicts themselves are the same after processing.
-    for idx, 
-    
-    
-    
-    in enumerate(raw_dataset_dicts):
-        assert are_dataset_dicts_identical(raw_dataset_dicts[idx], DATASET_DICTS[idx])
+    for raw, modified in zip(raw_dataset_dicts, DATASET_DICTS):
+        assert all(
+            are_dataset_dicts_identical(
+                raw,
+            )
+        )
     # Check that the modified dataset dicts have the expected content
     gpt_expected_dataset_dicts = [
         datasets.DatasetDict(
