--- conflicted
+++ resolved
@@ -173,6 +173,7 @@
 
 def test_t5_trainer_with_unsupported_evaluation_strategy():
     """Train a T5 model with unsupported evaluation_strategy."""
+    # We only support `epoch` as evaluation_strategy, so `step` strategy is unsupported.
     with tempfile.TemporaryDirectory() as cache_dir:
         trainer = GenerationModelTrainer(
             "patrickvonplaten/t5-tiny-random",
@@ -271,14 +272,8 @@
         assert isinstance(trained_tokenizer, transformers.PreTrainedTokenizerFast)
 
 
-<<<<<<< HEAD
 def test_gpt_trainer_with_validation_datasets():
     """Train an autoregressive model with validation datasets."""
-=======
-def test_t5_trainer_with_unsupported_evaluation_strategy():
-    """Train a T5 model with unsupported evaluation_strategy."""
-    # We only support `epoch` as evaluation_strategy, so `step` strategy is unsupported.
->>>>>>> d35c931a
     with tempfile.TemporaryDirectory() as cache_dir:
         trainer = GenerationModelTrainer("sshleifer/tiny-gpt2", has_encoder=False)
         training_datasets = [
