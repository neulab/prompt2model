"""Testing T5Trainer."""

import tempfile

import datasets
import transformers

from prompt2model.model_trainer.GPT import GPTTrainer
from prompt2model.model_trainer.T5 import T5Trainer


def test_t5_trainer():
    """Test the `train_model` function of a T5Trainer.

    This function tests the T5Trainer class by training it on a small T5 model
    and verifying that the trained model is a T5ForConditionalGeneration model and
    the trained tokenizer is a T5Tokenizer model.
    """
    with tempfile.TemporaryDirectory() as cache_dir:
        # Create a T5Trainer instance with the cache directory
        trainer = T5Trainer("t5-small")
        training_datasets = [
            datasets.Dataset.from_dict(
                {
                    "input_col": ["translate apple to french"] * 2,
                    "output_col": ["pomme"] * 2,
                }
            ),
        ]

        # Train the T5Trainer instance on the training dataset
        trained_model, trained_tokenizer = trainer.train_model(
            training_datasets, {"output_dir": cache_dir}
        )

        # Verify that the trained model is a T5ForConditionalGeneration model
        assert isinstance(trained_model, transformers.T5ForConditionalGeneration)

        # Verify that the trained tokenizer is a T5Tokenizer model
<<<<<<< HEAD
        assert isinstance(trained_tokenizer, transformers.T5Tokenizer)


def test_gpt_trainer():
    """Test the `train_model` function of a GPTTrainer.

    This function tests the GPTTrainer class by training it on a small GPT model
    and verifying that the trained model is a T5ForConditionalGeneration model and
    the trained tokenizer is a T5Tokenizer model.
    """
    with tempfile.TemporaryDirectory() as cache_dir:
        # Create a T5Trainer instance with the cache directory
        trainer = GPTTrainer("gpt2")
        training_datasets = [
            datasets.Dataset.from_dict(
                {
                    "input_col": [
                        "translate English to French. Example: apple. Label: pomme"
                    ]
                    * 2,
                }
            ),
            datasets.Dataset.from_dict(
                {
                    "input_col": [
                        "translate English to French. Example: apple. Label: pomme"
                    ]
                    * 2,
                }
            ),
        ]

        # Train the T5Trainer instance on the training dataset
        trained_model, trained_tokenizer = trainer.train_model(
            training_datasets, {"output_dir": cache_dir}
        )

        # Verify that the trained model is a GPT2LMHeadModel model
        assert isinstance(trained_model, transformers.GPT2LMHeadModel)

        # Verify that the trained tokenizer is a PreTrainedTokenizerFast model
        assert isinstance(trained_tokenizer, transformers.PreTrainedTokenizerFast)
=======
        assert isinstance(trained_tokenizer, T5Tokenizer)
>>>>>>> df08c10c
<|MERGE_RESOLUTION|>--- conflicted
+++ resolved
@@ -37,7 +37,6 @@
         assert isinstance(trained_model, transformers.T5ForConditionalGeneration)
 
         # Verify that the trained tokenizer is a T5Tokenizer model
-<<<<<<< HEAD
         assert isinstance(trained_tokenizer, transformers.T5Tokenizer)
 
 
@@ -79,7 +78,4 @@
         assert isinstance(trained_model, transformers.GPT2LMHeadModel)
 
         # Verify that the trained tokenizer is a PreTrainedTokenizerFast model
-        assert isinstance(trained_tokenizer, transformers.PreTrainedTokenizerFast)
-=======
-        assert isinstance(trained_tokenizer, T5Tokenizer)
->>>>>>> df08c10c
+        assert isinstance(trained_tokenizer, transformers.PreTrainedTokenizerFast)