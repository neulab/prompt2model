"""Testing GenerationModelTrainer with different configurations."""

import os
import tempfile
from unittest.mock import patch

import datasets
import pytest
import transformers

from prompt2model.model_trainer.generate import GenerationModelTrainer

os.environ["WANDB_MODE"] = "dryrun"


def test_t5_trainer_with_tokenizer_max_length():
    """Train a encoder-decoder model with a specified tokenizer_max_length of 512 ."""
    # Test encoder-decoder GenerationModelTrainer implementation
    with tempfile.TemporaryDirectory() as cache_dir:
        trainer = GenerationModelTrainer(
            "patrickvonplaten/t5-tiny-random",
            has_encoder=True,
            tokenizer_max_length=512,
        )
        training_datasets = [
            datasets.Dataset.from_dict(
                {
                    "model_input": ["translate apple to french"] * 2,
                    "output_col": ["pomme"] * 2,
                }
            ),
        ]

        trained_model, trained_tokenizer = trainer.train_model(
            {
                "output_dir": cache_dir,
                "num_train_epochs": 1,
                "per_device_train_batch_size": 1,
            },
            training_datasets,
        )

        assert isinstance(trained_model, transformers.T5ForConditionalGeneration)
        assert isinstance(trained_tokenizer, transformers.T5Tokenizer)


def test_gpt_trainer_with_tokenizer_max_length():
    """Train a auto-regressive model with a specified tokenizer_max_length of 512 ."""
    # Test auto-regressive GenerationModelTrainer implementation
    with tempfile.TemporaryDirectory() as cache_dir:
        trainer = GenerationModelTrainer(
            "sshleifer/tiny-gpt2", has_encoder=False, tokenizer_max_length=512
        )
        training_datasets = [
            datasets.Dataset.from_dict(
                {
                    "model_input": [
                        "translate English to French. Example: apple. Label: pomme"
                    ]
                    * 2,
                    "output_col": ["pomme"] * 2,
                }
            ),
            datasets.Dataset.from_dict(
                {
                    "model_input": [
                        "translate English to French.",
                        "translate English to Kinyarwanda.",
                    ],
                    "output_col": ["pomme", "pome"],
                }
            ),
        ]
<<<<<<< HEAD

        trained_model, trained_tokenizer = trainer.train_model(
            {
                "output_dir": cache_dir,
                "num_train_epochs": 1,
                "per_device_train_batch_size": 1,
            },
            training_datasets,
        )
=======
        with patch("logging.info") as mock_info, patch(
            "logging.warning"
        ) as mock_warning:
            trained_model, trained_tokenizer = trainer.train_model(
                {
                    "output_dir": cache_dir,
                    "num_train_epochs": 1,
                    "per_device_train_batch_size": 1,
                    "evaluation_strategy": "epoch",
                },
                training_datasets,
            )
            # Check if logging.info wasn't called
            assert mock_info.call_count == 0
            # Check if logging.warning was called once
            assert mock_warning.call_count == 1
            mock_warning.assert_called_once_with(
                "The validation split for autoregressive model is missed, which should not contain labels as the training spilt. Thus this evaluation will be skipped."  # noqa 501
            )
>>>>>>> 8c55a31d

        trained_model.save_pretrained(cache_dir)
        trained_tokenizer.save_pretrained(cache_dir)
        assert isinstance(trained_model, transformers.GPT2LMHeadModel)
        assert isinstance(trained_tokenizer, transformers.PreTrainedTokenizerFast)


def test_gpt_trainer_without_tokenizer_max_length():
    """Train a auto-regressive model without a specified tokenizer_max_length."""
    # Test auto-regressive GenerationModelTrainer implementation
    with tempfile.TemporaryDirectory() as cache_dir:
        trainer = GenerationModelTrainer("sshleifer/tiny-gpt2", has_encoder=False)
        training_datasets = [
            datasets.Dataset.from_dict(
                {
                    "model_input": [
                        "translate English to French. Example: apple. Label: pomme"
                    ]
                    * 2,
                    "output_col": ["pomme"] * 2,
                }
            ),
            datasets.Dataset.from_dict(
                {
                    "model_input": [
                        "translate English to French.",
                        "translate English to Kinyarwanda.",
                    ],
                    "output_col": ["pomme", "pome"],
                }
            ),
        ]

        trained_model, trained_tokenizer = trainer.train_model(
            {
                "output_dir": cache_dir,
                "num_train_epochs": 1,
                "per_device_train_batch_size": 1,
            },
            training_datasets,
        )

        trained_model.save_pretrained(cache_dir)
        trained_tokenizer.save_pretrained(cache_dir)
        assert isinstance(trained_model, transformers.GPT2LMHeadModel)
        assert isinstance(trained_tokenizer, transformers.PreTrainedTokenizerFast)


def test_t5_trainer_without_tokenizer_max_length():
    """Train a encoder-decoder model without a specified tokenizer_max_length ."""
    # Test encoder-decoder GenerationModelTrainer implementation
    with tempfile.TemporaryDirectory() as cache_dir:
        training_datasets = [
            datasets.Dataset.from_dict(
                {
                    "model_input": ["translate apple to french"] * 2,
                    "output_col": ["pomme"] * 2,
                }
            ),
        ]

        with patch("logging.info") as mock_info, patch(
            "logging.warning"
        ) as mock_warning:
            trainer = GenerationModelTrainer(
                "patrickvonplaten/t5-tiny-random",
                has_encoder=True,
                tokenizer_max_length=None,
            )
            trained_model, trained_tokenizer = trainer.train_model(
                {
                    "output_dir": cache_dir,
                    "num_train_epochs": 2,
                    "per_device_train_batch_size": 1,
                    "evaluation_strategy": "epoch",
                },
                training_datasets,
            )
            # Check if logging.info was called six times
            # Eech epoch will log 3 times, in `on_epoch_end`, `evaluate_model`
            assert mock_info.call_count == 3 * 2
            # Check if logging.warning was called for not having a tokenizer_max_length
            # and not having an validation dataset.
            assert mock_warning.call_count == 2

        trained_model.save_pretrained(cache_dir)
        trained_tokenizer.save_pretrained(cache_dir)
        assert isinstance(trained_model, transformers.T5ForConditionalGeneration)
        assert isinstance(trained_tokenizer, transformers.T5Tokenizer)


def test_t5_trainer_with_unsupported_evaluation_strategy():
    """Train a T5 model with unsupported evaluation_strategy."""
    # We only support `epoch` as evaluation_strategy, so `step` strategy is unsupported.
    with tempfile.TemporaryDirectory() as cache_dir:
        trainer = GenerationModelTrainer(
            "patrickvonplaten/t5-tiny-random",
            has_encoder=True,
            tokenizer_max_length=512,
        )
        training_datasets = [
            datasets.Dataset.from_dict(
                {
                    "model_input": ["translate apple to french"] * 2,
                    "output_col": ["pomme"] * 2,
                }
            ),
        ]

        validation_datasets = [
            datasets.Dataset.from_dict(
                {
                    "model_input": ["translate apple to french"] * 2,
                    "output_col": ["pomme"] * 2,
                }
            ),
        ]

        with patch("logging.info") as mock_info, patch(
            "logging.warning"
        ) as mock_warning:
            trained_model, trained_tokenizer = trainer.train_model(
                {
                    "output_dir": cache_dir,
                    "num_train_epochs": 2,
                    "per_device_train_batch_size": 1,
                    "evaluation_strategy": "step",
                },
                training_datasets,
                validation_datasets,
            )

            # Check if logging.info was called three times
            # Eech epoch will log 3 times, in `on_epoch_end`, `evaluate_model`
            assert mock_info.call_count == 3 * 2

            # Check if logging.warning was called once
            assert mock_warning.call_count == 1

        assert isinstance(trained_model, transformers.T5ForConditionalGeneration)
        assert isinstance(trained_tokenizer, transformers.T5Tokenizer)


def test_gpt_trainer_without_validation_datasets():
    """Train an autoregressive model without validation datasets."""
    # Test decoder-only GenerationModelTrainer implementation
    with tempfile.TemporaryDirectory() as cache_dir:
        trainer = GenerationModelTrainer("sshleifer/tiny-gpt2", has_encoder=False)
        training_datasets = [
            datasets.Dataset.from_dict(
                {
                    "model_input": [
                        "translate English to French. Example: apple. Label: pomme"
                    ]
                    * 2,
                    "output_col": ["pomme"] * 2,
                }
            ),
            datasets.Dataset.from_dict(
                {
                    "model_input": [
                        "translate English to French.",
                        "translate English to Kinyarwanda.",
                    ],
                    "output_col": ["pomme", "pome"],
                }
            ),
        ]
        with patch("logging.info") as mock_info, patch(
            "logging.warning"
        ) as mock_warning:
            trained_model, trained_tokenizer = trainer.train_model(
                {
                    "output_dir": cache_dir,
                    "num_train_epochs": 1,
                    "per_device_train_batch_size": 1,
                    "evaluation_strategy": "epoch",
                },
                training_datasets,
            )
            # Check if logging.info wasn't called
            assert mock_info.call_count == 0
            # Check if logging.warning was called once
            # for not having a validation dataset.
            assert mock_warning.call_count == 1

        trained_model.save_pretrained(cache_dir)
        trained_tokenizer.save_pretrained(cache_dir)
        assert isinstance(trained_model, transformers.GPT2LMHeadModel)
        assert isinstance(trained_tokenizer, transformers.PreTrainedTokenizerFast)


def test_gpt_trainer_with_validation_datasets():
    """Train an autoregressive model with validation datasets."""
    with tempfile.TemporaryDirectory() as cache_dir:
        trainer = GenerationModelTrainer("sshleifer/tiny-gpt2", has_encoder=False)
        training_datasets = [
            datasets.Dataset.from_dict(
                {
                    "model_input": [
                        "translate English to French. Example: apple. Label: pomme"
                    ]
                    * 2,
                    "output_col": ["pomme"] * 2,
                }
            ),
            datasets.Dataset.from_dict(
                {
                    "model_input": [
                        "translate English to French.",
                        "translate English to Kinyarwanda.",
                    ],
                    "output_col": ["pomme", "pome"],
                }
            ),
        ]
        validation_datasets = [
            datasets.Dataset.from_dict(
                {
                    "model_input": [
                        "translate English to French.",
                        "translate English to Kinyarwanda.",
                    ],
                    "output_col": ["pomme", "pome"],
                }
            ),
        ]
        with patch("logging.info") as mock_info, patch(
            "logging.warning"
        ) as mock_warning:
            trained_model, trained_tokenizer = trainer.train_model(
                {
                    "output_dir": cache_dir,
                    "num_train_epochs": 2,
                    "per_device_train_batch_size": 1,
                    "evaluation_strategy": "epoch",
                },
                training_datasets,
                validation_datasets,
            )
            # Check if logging.info was called four times
            # Eech epoch will log 3 times, in `on_epoch_end` and `evaluate_model`
            assert mock_info.call_count == 3 * 2
            # logging.warning wasn't called.
            assert mock_warning.call_count == 0

        assert isinstance(trained_model, transformers.GPT2LMHeadModel)
        assert isinstance(trained_tokenizer, transformers.PreTrainedTokenizerFast)


def test_trainer_with_unsupported_parameter():
    """Test the error handler with an unsupported hyperparameter."""
    # Test encoder-decoder GenerationModelTrainer implementation
    with pytest.raises(AssertionError):
        with tempfile.TemporaryDirectory() as cache_dir:
            trainer = GenerationModelTrainer(
                "patrickvonplaten/t5-tiny-random",
                has_encoder=True,
                tokenizer_max_length=512,
            )
            training_datasets = [
                datasets.Dataset.from_dict(
                    {
                        "model_input": ["translate apple to french"] * 2,
                        "output_col": ["pomme"] * 2,
                    }
                ),
            ]

            trainer.train_model(
                {"output_dir": cache_dir, "train_epochs": 1, "batch_size": 1},
                training_datasets,
            )<|MERGE_RESOLUTION|>--- conflicted
+++ resolved
@@ -71,17 +71,6 @@
                 }
             ),
         ]
-<<<<<<< HEAD
-
-        trained_model, trained_tokenizer = trainer.train_model(
-            {
-                "output_dir": cache_dir,
-                "num_train_epochs": 1,
-                "per_device_train_batch_size": 1,
-            },
-            training_datasets,
-        )
-=======
         with patch("logging.info") as mock_info, patch(
             "logging.warning"
         ) as mock_warning:
@@ -101,7 +90,6 @@
             mock_warning.assert_called_once_with(
                 "The validation split for autoregressive model is missed, which should not contain labels as the training spilt. Thus this evaluation will be skipped."  # noqa 501
             )
->>>>>>> 8c55a31d
 
         trained_model.save_pretrained(cache_dir)
         trained_tokenizer.save_pretrained(cache_dir)
