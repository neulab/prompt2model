"""Testing GenerationModelTrainer with different configurations."""

import os
import tempfile

import datasets
import transformers

from prompt2model.model_trainer.generate import GenerationModelTrainer

os.environ["WANDB_MODE"] = "dryrun"


def test_t5_trainer():
    """Test the `GenerationModelTrainer` class to train a encoder-decoder model."""
    # Test encoder-decoder GenerationModelTrainer implementation
    with tempfile.TemporaryDirectory() as cache_dir:
        trainer = GenerationModelTrainer("t5-small", has_encoder=True)
        training_datasets = [
            datasets.Dataset.from_dict(
                {
                    "model_input": ["translate apple to french"] * 2,
                    "output_col": ["pomme"] * 2,
                }
            ),
        ]

        trained_model, trained_tokenizer = trainer.train_model(
            training_datasets,
            {"output_dir": cache_dir, "num_train_epochs": 1, "batch_size": 1},
        )

        assert isinstance(trained_model, transformers.T5ForConditionalGeneration)
        assert isinstance(trained_tokenizer, transformers.T5Tokenizer)


def test_gpt_trainer():
    """Test the `GenerationModelTrainer` to train an autoregressive model."""
    # Test decoder-only GenerationModelTrainer implementation
    with tempfile.TemporaryDirectory() as cache_dir:
        trainer = GenerationModelTrainer("gpt2", has_encoder=False)
        training_datasets = [
            datasets.Dataset.from_dict(
                {
                    "model_input": [
                        "translate English to French. Example: apple. Label: pomme"
                    ]
                    * 2,
                    "output_col": ["pomme"] * 2,
                }
            ),
            datasets.Dataset.from_dict(
                {
<<<<<<< HEAD
                    "model_input": ["translate English to French."] * 2,
                    "output_col": ["pomme"] * 2,
=======
                    "model_input": [
                        "translate English to French.",
                        "translate English to Kinyarwanda.",
                    ],
                    "output_col": ["pomme", "pome"],
>>>>>>> 70c26d33
                }
            ),
        ]

        trained_model, trained_tokenizer = trainer.train_model(
            training_datasets,
            {"output_dir": cache_dir, "num_train_epochs": 1, "batch_size": 1},
        )

        assert isinstance(trained_model, transformers.GPT2LMHeadModel)

        assert isinstance(trained_tokenizer, transformers.PreTrainedTokenizerFast)<|MERGE_RESOLUTION|>--- conflicted
+++ resolved
@@ -51,16 +51,11 @@
             ),
             datasets.Dataset.from_dict(
                 {
-<<<<<<< HEAD
-                    "model_input": ["translate English to French."] * 2,
-                    "output_col": ["pomme"] * 2,
-=======
                     "model_input": [
                         "translate English to French.",
                         "translate English to Kinyarwanda.",
                     ],
                     "output_col": ["pomme", "pome"],
->>>>>>> 70c26d33
                 }
             ),
         ]
