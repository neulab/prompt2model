"""Testing GenerationModelTrainer with different configurations."""

import os
import tempfile
from unittest.mock import patch

import datasets
import pytest
import transformers

from prompt2model.model_trainer.generate import GenerationModelTrainer

os.environ["WANDB_MODE"] = "dryrun"


def test_gpt_trainer_without_validation_datasets():
    """Train an autoregressive model without validation datasets."""
    # Test decoder-only GenerationModelTrainer implementation
    with tempfile.TemporaryDirectory() as cache_dir:
        trainer = GenerationModelTrainer("sshleifer/tiny-gpt2", has_encoder=False)
        training_datasets = [
            datasets.Dataset.from_dict(
                {
                    "model_input": [
                        "translate English to French. Example: apple. Label: pomme"
                    ],
                    "output_col": ["pomme"],
                }
            ),
            datasets.Dataset.from_dict(
                {
                    "model_input": [
                        "translate English to French.",
                    ],
                    "output_col": ["pomme"],
                }
            ),
        ]
        with patch("logging.info") as mock_info, patch(
            "logging.warning"
        ) as mock_warning:
            trained_model, trained_tokenizer = trainer.train_model(
                {
                    "output_dir": cache_dir,
                    "num_train_epochs": 1,
                    "per_device_train_batch_size": 1,
                    "evaluation_strategy": "epoch",
                },
                training_datasets,
            )
<<<<<<< HEAD
            # Check if logging.info was called six times
            # Eech epoch will log 3 times, in `on_epoch_end` and `evaluate_model`
            assert mock_info.call_count == 3 * 3
=======
            # Check if logging.info wasn't called
            assert mock_info.call_count == 0
>>>>>>> 014793a0
            # Check if logging.warning was called once
            assert mock_warning.call_count == 1

        trained_model.save_pretrained(cache_dir)
        trained_tokenizer.save_pretrained(cache_dir)
        assert isinstance(trained_model, transformers.GPT2LMHeadModel)
        assert isinstance(trained_tokenizer, transformers.PreTrainedTokenizerFast)


def test_gpt_trainer_with_validation_datasets():
    """Train an autoregressive model with validation datasets."""
    with tempfile.TemporaryDirectory() as cache_dir:
        trainer = GenerationModelTrainer("sshleifer/tiny-gpt2", has_encoder=False)
        training_datasets = [
            datasets.Dataset.from_dict(
                {
                    "model_input": [
                        "translate English to French. Example: apple. Label: pomme"
                    ],
                    "output_col": ["pomme"],
                }
            ),
            datasets.Dataset.from_dict(
                {
                    "model_input": [
                        "translate English to French.",
                    ],
                    "output_col": ["pomme"],
                }
            ),
        ]
        validation_datasets = [
            datasets.Dataset.from_dict(
                {
                    "model_input": [
                        "translate English to French.",
                    ],
                    "output_col": ["pomme"],
                }
            ),
        ]
        with patch("logging.info") as mock_info, patch(
            "logging.warning"
        ) as mock_warning:
            trained_model, trained_tokenizer = trainer.train_model(
                {
                    "output_dir": cache_dir,
                    "num_train_epochs": 1,
                    "per_device_train_batch_size": 1,
                    "evaluation_strategy": "epoch",
                },
                training_datasets,
                validation_datasets,
            )
            # Check if logging.info was called four times
            # Eech epoch will log 3 times, in `on_epoch_end` and `evaluate_model`
            assert mock_info.call_count == 3 * 1
            # logging.warning wasn't called.
            assert mock_warning.call_count == 0

<<<<<<< HEAD
            # Check if logging.info was called three times
            # Eech epoch will log 3 times, in `on_epoch_end` and `evaluate_model`
            assert mock_info.call_count == 3 * 3
=======
        assert isinstance(trained_model, transformers.GPT2LMHeadModel)
        assert isinstance(trained_tokenizer, transformers.PreTrainedTokenizerFast)
>>>>>>> 014793a0


def test_trainer_with_unsupported_parameter():
    """Test the error handler with an unsupported hyperparameter."""
    # The correct parameter is `per_device_train_batch_size`.
    # Here uses `batch_size` instead.
    with pytest.raises(AssertionError):
        with tempfile.TemporaryDirectory() as cache_dir:
            trainer = GenerationModelTrainer(
                "patrickvonplaten/t5-tiny-random",
                has_encoder=True,
                model_max_length=512,
            )
            training_datasets = [
                datasets.Dataset.from_dict(
                    {
                        "model_input": ["translate apple to french"],
                        "output_col": ["pomme"],
                    }
                ),
            ]

            trainer.train_model(
                {"output_dir": cache_dir, "train_epochs": 1, "batch_size": 1},
                training_datasets,
            )


def test_t5_trainer_with_model_max_length():
    """Train a encoder-decoder model with a specified model_max_length of 512 ."""
    # Test encoder-decoder GenerationModelTrainer implementation
    with tempfile.TemporaryDirectory() as cache_dir:
        trainer = GenerationModelTrainer(
            "patrickvonplaten/t5-tiny-random", has_encoder=True, model_max_length=32
        )
        training_datasets = [
            datasets.Dataset.from_dict(
                {
                    "model_input": ["translate apple to french"] * 2,
                    "output_col": ["pomme"] * 2,
                }
            ),
        ]

        trained_model, trained_tokenizer = trainer.train_model(
            {
                "output_dir": cache_dir,
                "num_train_epochs": 1,
                "per_device_train_batch_size": 1,
            },
            training_datasets,
        )

        assert isinstance(trained_model, transformers.T5ForConditionalGeneration)
        assert isinstance(trained_tokenizer, transformers.T5Tokenizer)


def test_t5_trainer_without_model_max_length():
    """Train a encoder-decoder model without a specified model_max_length ."""
    # Test encoder-decoder GenerationModelTrainer implementation
    with tempfile.TemporaryDirectory() as cache_dir:
        trainer = GenerationModelTrainer(
            "patrickvonplaten/t5-tiny-random", has_encoder=True
        )
        training_datasets = [
            datasets.Dataset.from_dict(
                {
                    "model_input": ["translate apple to french"] * 2,
                    "output_col": ["pomme"] * 2,
                }
            ),
        ]

        with patch("logging.info") as mock_info, patch(
            "logging.warning"
        ) as mock_warning:
            trained_model, trained_tokenizer = trainer.train_model(
                {
                    "output_dir": cache_dir,
                    "num_train_epochs": 2,
                    "per_device_train_batch_size": 1,
                    "evaluation_strategy": "epoch",
                },
                training_datasets,
            )
            # Check if logging.info was called six times
            # Eech epoch will log 3 times, in `on_epoch_end` and `evaluate_model`
            assert mock_info.call_count == 3 * 2
            # Check if logging.warning was called once
            assert mock_warning.call_count == 1

        trained_model.save_pretrained(cache_dir)
        trained_tokenizer.save_pretrained(cache_dir)
        assert isinstance(trained_model, transformers.T5ForConditionalGeneration)
        assert isinstance(trained_tokenizer, transformers.T5Tokenizer)


def test_t5_trainer_with_unsupported_evaluation_strategy():
    """Train a T5 model with unsupported evaluation_strategy."""
    with tempfile.TemporaryDirectory() as cache_dir:
        trainer = GenerationModelTrainer(
            "patrickvonplaten/t5-tiny-random", has_encoder=True, model_max_length=32
        )
        training_datasets = [
            datasets.Dataset.from_dict(
                {
                    "model_input": ["translate apple to french"],
                    "output_col": ["pomme"],
                }
            ),
        ]

        validation_datasets = [
            datasets.Dataset.from_dict(
                {
                    "model_input": ["translate apple to french"],
                    "output_col": ["pomme"],
                }
            ),
        ]

        with patch("logging.info") as mock_info, patch(
            "logging.warning"
        ) as mock_warning:
            trained_model, trained_tokenizer = trainer.train_model(
                {
                    "output_dir": cache_dir,
                    "num_train_epochs": 2,
                    "per_device_train_batch_size": 1,
                    "evaluation_strategy": "step",
                },
                training_datasets,
                validation_datasets,
            )
<<<<<<< HEAD
            # Check if logging.info was called four times
            # Eech epoch will log 3 times, in `on_epoch_end` and `evaluate_model`
            assert mock_info.call_count == 3 * 2
            # logging.warning wasn't called.
            assert mock_warning.call_count == 0

        assert isinstance(trained_model, transformers.GPT2LMHeadModel)
        assert isinstance(trained_tokenizer, transformers.PreTrainedTokenizerFast)
=======
>>>>>>> 014793a0

            # Check if logging.info was called three times
            # Eech epoch will log 3 times, in `on_epoch_end` and `evaluate_model`
            assert mock_info.call_count == 3 * 2

            # Check if logging.warning was called once
            assert mock_warning.call_count == 1

        assert isinstance(trained_model, transformers.T5ForConditionalGeneration)
        assert isinstance(trained_tokenizer, transformers.T5Tokenizer)<|MERGE_RESOLUTION|>--- conflicted
+++ resolved
@@ -48,14 +48,8 @@
                 },
                 training_datasets,
             )
-<<<<<<< HEAD
-            # Check if logging.info was called six times
-            # Eech epoch will log 3 times, in `on_epoch_end` and `evaluate_model`
-            assert mock_info.call_count == 3 * 3
-=======
             # Check if logging.info wasn't called
             assert mock_info.call_count == 0
->>>>>>> 014793a0
             # Check if logging.warning was called once
             assert mock_warning.call_count == 1
 
@@ -116,14 +110,8 @@
             # logging.warning wasn't called.
             assert mock_warning.call_count == 0
 
-<<<<<<< HEAD
-            # Check if logging.info was called three times
-            # Eech epoch will log 3 times, in `on_epoch_end` and `evaluate_model`
-            assert mock_info.call_count == 3 * 3
-=======
         assert isinstance(trained_model, transformers.GPT2LMHeadModel)
         assert isinstance(trained_tokenizer, transformers.PreTrainedTokenizerFast)
->>>>>>> 014793a0
 
 
 def test_trainer_with_unsupported_parameter():
@@ -258,17 +246,6 @@
                 training_datasets,
                 validation_datasets,
             )
-<<<<<<< HEAD
-            # Check if logging.info was called four times
-            # Eech epoch will log 3 times, in `on_epoch_end` and `evaluate_model`
-            assert mock_info.call_count == 3 * 2
-            # logging.warning wasn't called.
-            assert mock_warning.call_count == 0
-
-        assert isinstance(trained_model, transformers.GPT2LMHeadModel)
-        assert isinstance(trained_tokenizer, transformers.PreTrainedTokenizerFast)
-=======
->>>>>>> 014793a0
 
             # Check if logging.info was called three times
             # Eech epoch will log 3 times, in `on_epoch_end` and `evaluate_model`
