"""Testing GenerationModelTrainer with different configurations."""

import os
import tempfile

import datasets
import transformers

from prompt2model.model_trainer.generate import GenerationModelTrainer

os.environ["WANDB_MODE"] = "dryrun"


def test_t5_trainer_with_model_max_length():
    """Train a encoder-decoder model with a specified model_max_length of 512 ."""
<<<<<<< HEAD
    # Test encoder-decoder GenerationModelTrainer implementation
    with tempfile.TemporaryDirectory() as cache_dir:
        trainer = GenerationModelTrainer(
            "t5-small", has_encoder=True, model_max_length=512
        )
        training_datasets = [
            datasets.Dataset.from_dict(
                {
                    "model_input": ["translate apple to french"] * 2,
                    "output_col": ["pomme"] * 2,
                }
            ),
        ]

        trained_model, trained_tokenizer = trainer.train_model(
            training_datasets,
            {"output_dir": cache_dir, "num_train_epochs": 1, "batch_size": 1},
        )

        assert isinstance(trained_model, transformers.T5ForConditionalGeneration)
        assert isinstance(trained_tokenizer, transformers.T5Tokenizer)


def test_t5_trainer_without_model_max_length():
    """Train a encoder-decoder model without a specified model_max_length ."""
=======
>>>>>>> d536f26e
    # Test encoder-decoder GenerationModelTrainer implementation
    with tempfile.TemporaryDirectory() as cache_dir:
        trainer = GenerationModelTrainer(
            "t5-small", has_encoder=True, model_max_length=512
        )
        training_datasets = [
            datasets.Dataset.from_dict(
                {
                    "model_input": ["translate apple to french"] * 2,
                    "output_col": ["pomme"] * 2,
                }
            ),
        ]

        trained_model, trained_tokenizer = trainer.train_model(
            {"output_dir": cache_dir, "num_train_epochs": 1, "batch_size": 1},
            training_datasets,
        )

        assert isinstance(trained_model, transformers.T5ForConditionalGeneration)
        assert isinstance(trained_tokenizer, transformers.T5Tokenizer)


def test_t5_trainer_without_model_max_length():
    """Train a encoder-decoder model without a specified model_max_length ."""
    # Test encoder-decoder GenerationModelTrainer implementation
    with tempfile.TemporaryDirectory() as cache_dir:
        trainer = GenerationModelTrainer("t5-small", has_encoder=True)
        training_datasets = [
            datasets.Dataset.from_dict(
                {
                    "model_input": ["translate apple to french"] * 2,
                    "output_col": ["pomme"] * 2,
                }
            ),
        ]

        trained_model, trained_tokenizer = trainer.train_model(
            {"output_dir": cache_dir, "num_train_epochs": 1, "batch_size": 1},
            training_datasets,
        )
        trained_model.save_pretrained(cache_dir)
        trained_tokenizer.save_pretrained(cache_dir)
        assert isinstance(trained_model, transformers.T5ForConditionalGeneration)
        assert isinstance(trained_tokenizer, transformers.T5Tokenizer)


def test_gpt_trainer_without_validation_datasets():
    """Train an autoregressive model without validation datasets."""
    # Test decoder-only GenerationModelTrainer implementation
    with tempfile.TemporaryDirectory() as cache_dir:
        trainer = GenerationModelTrainer("gpt2", has_encoder=False)
        training_datasets = [
            datasets.Dataset.from_dict(
                {
                    "model_input": [
                        "translate English to French. Example: apple. Label: pomme"
                    ]
                    * 2,
                    "output_col": ["pomme"] * 2,
                }
            ),
            datasets.Dataset.from_dict(
                {
                    "model_input": [
                        "translate English to French.",
                        "translate English to Kinyarwanda.",
                    ],
                    "output_col": ["pomme", "pome"],
                }
            ),
        ]

        trained_model, trained_tokenizer = trainer.train_model(
            {"output_dir": cache_dir, "num_train_epochs": 1, "batch_size": 1},
            training_datasets,
        )
        trained_model.save_pretrained(cache_dir)
        trained_tokenizer.save_pretrained(cache_dir)
        assert isinstance(trained_model, transformers.GPT2LMHeadModel)
        assert isinstance(trained_tokenizer, transformers.PreTrainedTokenizerFast)


def test_gpt_trainer_with_validation_datasets():
    """Train an autoregressive model with validation datasets."""
    # Test decoder-only GenerationModelTrainer implementation
    with tempfile.TemporaryDirectory() as cache_dir:
        trainer = GenerationModelTrainer("gpt2", has_encoder=False)
        training_datasets = [
            datasets.Dataset.from_dict(
                {
                    "model_input": [
                        "translate English to French. Example: apple. Label: pomme"
                    ]
                    * 2,
                    "output_col": ["pomme"] * 2,
                }
            ),
            datasets.Dataset.from_dict(
                {
                    "model_input": [
                        "translate English to French.",
                        "translate English to Kinyarwanda.",
                    ],
                    "output_col": ["pomme", "pome"],
                }
            ),
        ]
        validation_datasets = [
            datasets.Dataset.from_dict(
                {
                    "model_input": [
                        "translate English to French.",
                        "translate English to Kinyarwanda.",
                    ],
                    "output_col": ["pomme", "pome"],
                }
            ),
        ]

        trained_model, trained_tokenizer = trainer.train_model(
            {"output_dir": cache_dir, "num_train_epochs": 1, "batch_size": 1},
            training_datasets,
            validation_datasets,
        )

        assert isinstance(trained_model, transformers.GPT2LMHeadModel)
        assert isinstance(trained_tokenizer, transformers.PreTrainedTokenizerFast)<|MERGE_RESOLUTION|>--- conflicted
+++ resolved
@@ -13,34 +13,6 @@
 
 def test_t5_trainer_with_model_max_length():
     """Train a encoder-decoder model with a specified model_max_length of 512 ."""
-<<<<<<< HEAD
-    # Test encoder-decoder GenerationModelTrainer implementation
-    with tempfile.TemporaryDirectory() as cache_dir:
-        trainer = GenerationModelTrainer(
-            "t5-small", has_encoder=True, model_max_length=512
-        )
-        training_datasets = [
-            datasets.Dataset.from_dict(
-                {
-                    "model_input": ["translate apple to french"] * 2,
-                    "output_col": ["pomme"] * 2,
-                }
-            ),
-        ]
-
-        trained_model, trained_tokenizer = trainer.train_model(
-            training_datasets,
-            {"output_dir": cache_dir, "num_train_epochs": 1, "batch_size": 1},
-        )
-
-        assert isinstance(trained_model, transformers.T5ForConditionalGeneration)
-        assert isinstance(trained_tokenizer, transformers.T5Tokenizer)
-
-
-def test_t5_trainer_without_model_max_length():
-    """Train a encoder-decoder model without a specified model_max_length ."""
-=======
->>>>>>> d536f26e
     # Test encoder-decoder GenerationModelTrainer implementation
     with tempfile.TemporaryDirectory() as cache_dir:
         trainer = GenerationModelTrainer(
