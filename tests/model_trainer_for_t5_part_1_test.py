--- conflicted
+++ resolved
@@ -110,11 +110,7 @@
             label[:length_of_label_without_padding]
             == output_encoding_id[:length_of_output_encoding_id_without_padding]
         )
-<<<<<<< HEAD
-    gc.collect()
-=======
         gc.collect()
->>>>>>> d0f7a095
 
 
 def test_t5_trainer_with_tokenizer_max_length():
@@ -167,11 +163,7 @@
 
             # Check if logging.warning wasn't called.
             mock_warning.assert_not_called()
-<<<<<<< HEAD
-        gc.collect()
-=======
     gc.collect()
->>>>>>> d0f7a095
 
 
 def test_t5_trainer_without_tokenizer_max_length():
@@ -293,8 +285,4 @@
             )
 
             mock_warning.assert_not_called()
-<<<<<<< HEAD
-        gc.collect()
-=======
-    gc.collect()
->>>>>>> d0f7a095
+    gc.collect()