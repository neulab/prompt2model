--- conflicted
+++ resolved
@@ -231,19 +231,11 @@
                 "Set the tokenizer_max_length is preferable for finetuning model, which saves the cost of training."  # noqa 501
             )
 
-<<<<<<< HEAD
-        trained_model.save_pretrained(cache_dir)
-        trained_tokenizer.save_pretrained(cache_dir)
-        assert isinstance(trained_model, transformers.GPT2LMHeadModel)
-        assert isinstance(trained_tokenizer, transformers.PreTrainedTokenizerFast)
-        gc.collect()
-=======
             trained_model.save_pretrained(cache_dir)
             trained_tokenizer.save_pretrained(cache_dir)
             assert isinstance(trained_model, transformers.GPT2LMHeadModel)
             assert isinstance(trained_tokenizer, transformers.PreTrainedTokenizerFast)
     gc.collect()
->>>>>>> d0f7a095
 
 
 def test_gpt_trainer_with_epoch_evaluation():
@@ -318,8 +310,4 @@
         trained_tokenizer.save_pretrained(cache_dir)
         assert isinstance(trained_model, transformers.GPT2LMHeadModel)
         assert isinstance(trained_tokenizer, transformers.PreTrainedTokenizerFast)
-<<<<<<< HEAD
-        gc.collect()
-=======
-    gc.collect()
->>>>>>> d0f7a095
+    gc.collect()