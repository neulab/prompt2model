--- conflicted
+++ resolved
@@ -32,11 +32,6 @@
     content='{"input": "This is a great movie!", "output": "1}',
 )
 
-<<<<<<< HEAD
-Example = namedtuple("Example", ["input_col", "output_col"])
-
-=======
->>>>>>> 4d43ef47
 
 class UNKNOWN_GPT3_EXCEPTION(Exception):
     """A custom exception for testing purposes."""
@@ -253,7 +248,6 @@
     api_key = "fake_api_key"
     # Init the OpenAIDatasetGenerator with `max_api_calls = 3`.
     with tempfile.TemporaryDirectory() as cache_dir:
-<<<<<<< HEAD
         dataset_generator = OpenAIDatasetGenerator(
             api_key, 3, filter_duplicated_examples=False, cache_root=cache_dir
         )
@@ -266,19 +260,6 @@
         assert mocked_generate_example.call_count == 3
         expected_dataset = Dataset.from_dict({"input_col": [], "output_col": []})
         assert are_datasets_identical(expected_dataset, generated_dataset)
-=======
-        dataset_generator = OpenAIDatasetGenerator(api_key, 3, cache_root=cache_dir)
-        prompt_spec = MockPromptSpec(TaskType.TEXT_GENERATION)
-        expected_num_examples = 1
-        split = DatasetSplit.TRAIN
-        dataset = dataset_generator.generate_dataset_split(
-            prompt_spec, expected_num_examples, split
-        )
-        assert mocked_generate_example.call_count == 3
-        assert (
-            dataset["input_col"] == dataset["output_col"] and dataset["input_col"] == []
-        )
->>>>>>> 4d43ef47
     gc.collect()
 
 
@@ -295,13 +276,9 @@
     api_key = "fake_api_key"
     # Init the OpenAIDatasetGenerator with `max_api_calls = 3`.
     with tempfile.TemporaryDirectory() as cache_dir:
-<<<<<<< HEAD
         dataset_generator = OpenAIDatasetGenerator(
             api_key, 3, filter_duplicated_examples=False, cache_root=cache_dir
         )
-=======
-        dataset_generator = OpenAIDatasetGenerator(api_key, 3, cache_root=cache_dir)
->>>>>>> 4d43ef47
         prompt_spec = MockPromptSpec(TaskType.TEXT_GENERATION)
         expected_num_examples = 1
         split = DatasetSplit.VAL
@@ -334,11 +311,7 @@
         UNKNOWN_GPT3_EXCEPTION
     ), tempfile.TemporaryDirectory() as cache_dir:
         dataset_generator = OpenAIDatasetGenerator(
-<<<<<<< HEAD
             max_api_calls=3, filter_duplicated_examples=False, cache_root=cache_dir
-=======
-            max_api_calls=3, cache_root=cache_dir
->>>>>>> 4d43ef47
         )
         prompt_spec = MockPromptSpec(TaskType.TEXT_GENERATION)
         expected_num_examples = 1
