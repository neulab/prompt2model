--- conflicted
+++ resolved
@@ -3,7 +3,6 @@
 import gc
 import os
 import tempfile
-from collections import Counter, defaultdict, namedtuple
 from functools import partial
 from pathlib import Path
 from unittest.mock import patch
@@ -12,7 +11,7 @@
 from datasets import Dataset
 
 from prompt2model.dataset_generator.base import DatasetSplit
-from prompt2model.dataset_generator.openai_gpt import OpenAIDatasetGenerator
+from prompt2model.dataset_generator.openai_gpt import Example, OpenAIDatasetGenerator
 from prompt2model.prompt_parser import MockPromptSpec, TaskType
 from test_helpers import (
     MockCompletion,
@@ -32,9 +31,6 @@
     mock_batch_openai_response_with_identical_completions,
     content='{"input": "This is a great movie!", "output": "1}',
 )
-
-
-Example = namedtuple("Example", ["input_col", "output_col"])
 
 
 class UNKNOWN_GPT3_EXCEPTION(Exception):
@@ -251,15 +247,18 @@
     """
     api_key = "fake_api_key"
     # Init the OpenAIDatasetGenerator with `max_api_calls = 3`.
-    dataset_generator = OpenAIDatasetGenerator(api_key, 3)
-    prompt_spec = MockPromptSpec(TaskType.TEXT_GENERATION)
-    expected_num_examples = 1
-    split = DatasetSplit.TRAIN
-    dataset = dataset_generator.generate_dataset_split(
-        prompt_spec, expected_num_examples, split
-    )
-    assert mocked_generate_example.call_count == 3
-    assert dataset["input_col"] == dataset["output_col"] and dataset["input_col"] == []
+    with tempfile.TemporaryDirectory() as cache_dir:
+        dataset_generator = OpenAIDatasetGenerator(api_key, 3, cache_root=cache_dir)
+        prompt_spec = MockPromptSpec(TaskType.TEXT_GENERATION)
+        expected_num_examples = 1
+        split = DatasetSplit.TRAIN
+        dataset = dataset_generator.generate_dataset_split(
+            prompt_spec, expected_num_examples, split
+        )
+        assert mocked_generate_example.call_count == 3
+        assert (
+            dataset["input_col"] == dataset["output_col"] and dataset["input_col"] == []
+        )
     gc.collect()
 
 
@@ -275,15 +274,18 @@
     """
     api_key = "fake_api_key"
     # Init the OpenAIDatasetGenerator with `max_api_calls = 3`.
-    dataset_generator = OpenAIDatasetGenerator(api_key, 3)
-    prompt_spec = MockPromptSpec(TaskType.TEXT_GENERATION)
-    expected_num_examples = 1
-    split = DatasetSplit.VAL
-    dataset = dataset_generator.generate_dataset_split(
-        prompt_spec, expected_num_examples, split
-    )
-    assert mocked_generate_example.call_count == 3
-    assert dataset["input_col"] == dataset["output_col"] and dataset["input_col"] == []
+    with tempfile.TemporaryDirectory() as cache_dir:
+        dataset_generator = OpenAIDatasetGenerator(api_key, 3, cache_root=cache_dir)
+        prompt_spec = MockPromptSpec(TaskType.TEXT_GENERATION)
+        expected_num_examples = 1
+        split = DatasetSplit.VAL
+        dataset = dataset_generator.generate_dataset_split(
+            prompt_spec, expected_num_examples, split
+        )
+        assert mocked_generate_example.call_count == 3
+        assert (
+            dataset["input_col"] == dataset["output_col"] and dataset["input_col"] == []
+        )
     gc.collect()
 
 
@@ -299,8 +301,12 @@
     """
     os.environ["OPENAI_API_KEY"] = "fake_api_key"
     # Init the OpenAIDatasetGenerator with `max_api_calls = 3`.
-    with pytest.raises(UNKNOWN_GPT3_EXCEPTION):
-        dataset_generator = OpenAIDatasetGenerator(max_api_calls=3)
+    with pytest.raises(
+        UNKNOWN_GPT3_EXCEPTION
+    ), tempfile.TemporaryDirectory() as cache_dir:
+        dataset_generator = OpenAIDatasetGenerator(
+            max_api_calls=3, cache_root=cache_dir
+        )
         prompt_spec = MockPromptSpec(TaskType.TEXT_GENERATION)
         expected_num_examples = 1
         split = DatasetSplit.TEST
@@ -655,9 +661,8 @@
                 "output_col": [2] * 50,
             }
         )
-<<<<<<< HEAD
-        batch_size = data_generator.compute_batch_size(expected_num_examples=125)
-        assert batch_size == data_generator.batch_size == 5
+        batch_size = data_generator.compute_batch_size(125, generated_dataset)
+        assert batch_size == data_generator.max_batch_size == 5
     gc.collect()
 
 
@@ -697,18 +702,18 @@
         )
         cached_dataset.save_to_disk(dataset_cache_path)
         # The generate_dataset_split would first load the cached
-        # dataset into self.generated_examples. Then in the while
-        # loop, convert_generated_examples_to_generated_dataset
-        # would be called to construct the self.generated_dataset.
+        # dataset into generated_examples. Then in the while
+        # loop, ccreat_all_exmaples_dataset_and_generated_dataset
+        # would be called to construct the generated_dataset.
         # Note that filter_duplicated_examples is False, so the
-        # self.generated_examples won't be filtered. And since the
+        # generated_examples won't be filtered. And since the
         # expected_num_examples is 110, the while loop would exit
-        # immediately. So the self.generated_dataset would be the
+        # immediately. So the generated_dataset would be the
         # same as the cached dataset.
         with patch("logging.info") as mock_info, patch(
             "logging.warning"
         ) as mock_warning:
-            data_generator.generate_dataset_split(
+            generated_dataset = data_generator.generate_dataset_split(
                 expected_num_examples=110,
                 prompt_spec=MockPromptSpec,
                 split=DatasetSplit.TEST,
@@ -717,20 +722,7 @@
                 f"Loading cache from {str(dataset_cache_path)}."
             )
             mock_warning.assert_not_called()
-        assert are_datasets_identical(data_generator.generated_dataset, cached_dataset)
-        assert data_generator.generated_examples == [Example("1", "2")] * 110
-        assert data_generator.input_output_map == defaultdict(Counter)
-        directly_constructed_dataset = Dataset.from_dict(
-            {
-                "input_col": [
-                    example.input_col for example in data_generator.generated_examples
-                ],
-                "output_col": [
-                    example.output_col for example in data_generator.generated_examples
-                ],
-            }
-        )
-        assert are_datasets_identical(directly_constructed_dataset, cached_dataset)
+        assert are_datasets_identical(generated_dataset, cached_dataset)
     gc.collect()
 
 
@@ -776,19 +768,19 @@
         )
         cached_dataset.save_to_disk(dataset_cache_path)
         # The generate_dataset_split would first load the cached
-        # dataset into self.generated_examples. Then in the while
-        # loop, convert_generated_examples_to_generated_dataset
-        # would be called to construct the self.generated_dataset.
+        # dataset into generated_examples. Then in the while
+        # loop, ccreat_all_exmaples_dataset_and_generated_dataset
+        # would be called to construct the generated_dataset.
         # Note that filter_duplicated_examples is False, so the
-        # self.generated_examples won't be filtered. And since the
+        # generated_examples won't be filtered. And since the
         # expected_num_examples is 117, the generation would
         # continue and the batch_size = 2. After one batch of API
-        # calls, self.generated_dataset meets the requirement and
+        # calls, generated_dataset meets the requirement and
         # stop generation.
         with patch("logging.info") as mock_info, patch(
             "logging.warning"
         ) as mock_warning:
-            data_generator.generate_dataset_split(
+            generated_dataset = data_generator.generate_dataset_split(
                 expected_num_examples=117,
                 prompt_spec=MockPromptSpec,
                 split=DatasetSplit.TEST,
@@ -805,13 +797,7 @@
                 "output_col": ["2"] * 110 + ["1"] * 10,
             }
         )
-        assert are_datasets_identical(
-            data_generator.generated_dataset, excepted_generated_dataset
-        )
-        assert (
-            data_generator.generated_examples
-            == [Example("1", "2")] * 110 + [Example("This is a great movie!", "1")] * 10
-        )
+        assert are_datasets_identical(generated_dataset, excepted_generated_dataset)
         assert mocked_generate_example.call_count == 1
     gc.collect()
 
@@ -843,16 +829,25 @@
     mock_completion_4 = MockCompletion()
     mock_completion_4.choices = None
 
+    def are_example_lists_identical(example_list_1, example_list_2):
+        return all(
+            example_1.input_col == example_2.input_col
+            and example_1.output_col == example_2.output_col
+            for example_1, example_2 in zip(example_list_1, example_list_2)
+        )
+
     with tempfile.TemporaryDirectory() as cache_dir:
         os.environ["OPENAI_API_KEY"] = "fake_api_key"
         data_generator = OpenAIDatasetGenerator(
             cache_root=cache_dir, filter_duplicated_examples=True
         )
-        assert data_generator.generated_examples == []
+        generated_examples = []
         with patch("logging.info") as mock_info, patch(
             "logging.warning"
         ) as mock_warning:
-            data_generator.extract_responses([mock_completion_1, mock_completion_2])
+            generated_examples = data_generator.extract_responses(
+                [mock_completion_1, mock_completion_2], generated_examples
+            )
             mock_warning.assert_called_once_with(
                 'Error happened parsing API choice: {\'message\': {\'content\': \'{"input": "3", "output": "a}\'}}'  # noqa E501
             )
@@ -862,15 +857,17 @@
 
         # The second choice in mock_completion_2
         # is invalid. So it should be discarded.
-        assert data_generator.generated_examples == [
+        assert generated_examples == [
             Example(input_col="1", output_col="a"),
             Example(input_col="1", output_col="b"),
             Example(input_col="1", output_col="a"),
             Example(input_col="3", output_col="a"),
             Example(input_col="3", output_col="b"),
         ]
-        data_generator.extract_responses([mock_completion_3])
-        assert data_generator.generated_examples == [
+        generated_examples = data_generator.extract_responses(
+            [mock_completion_3], generated_examples
+        )
+        assert generated_examples == [
             Example(input_col="1", output_col="a"),
             Example(input_col="1", output_col="b"),
             Example(input_col="1", output_col="a"),
@@ -883,13 +880,15 @@
         with patch("logging.info") as mock_info, patch(
             "logging.warning"
         ) as mock_warning:
-            data_generator.extract_responses([mock_completion_4])
+            generated_examples = data_generator.extract_responses(
+                [mock_completion_4], generated_examples
+            )
             mock_warning.assert_called_once_with(
                 "Error happened when parsing API completion: <MockObject choices=None>"
             )
             mock_info.assert_not_called()
             # The generated_examples should be the same.
-            assert data_generator.generated_examples == [
+            assert generated_examples == [
                 Example(input_col="1", output_col="a"),
                 Example(input_col="1", output_col="b"),
                 Example(input_col="1", output_col="a"),
@@ -899,8 +898,4 @@
                 Example(input_col="4", output_col="c"),
                 Example(input_col="5", output_col="a"),
             ]
-=======
-        batch_size = data_generator.compute_batch_size(125, generated_dataset)
-        assert batch_size == data_generator.max_batch_size == 5
->>>>>>> 9961aea2
     gc.collect()