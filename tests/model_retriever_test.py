"""Testing description-based model retriever."""

from __future__ import annotations  # noqa FI58

import os
import pickle
import tempfile
from unittest.mock import patch

import numpy as np
import torch

from prompt2model.model_retriever import DescriptionModelRetriever
from prompt2model.prompt_parser import MockPromptSpec, TaskType

TINY_MODEL_NAME = "google/bert_uncased_L-2_H-128_A-2"


def test_initialize_model_retriever():
    """Test loading a small Tevatron model."""
    with tempfile.NamedTemporaryFile(mode="w", suffix=".json") as f:
        retriever = DescriptionModelRetriever(
            search_index_path=f.name,
            search_depth=3,
            encoder_model_name=TINY_MODEL_NAME,
            model_descriptions_index_path="test_helpers/model_info_tiny/",
        )
        # This tiny directory of HuggingFace models contains 3 models.
        assert len(retriever.model_infos) == 3


def test_encode_model_retriever():
    """Test loading a small Tevatron model."""
    with tempfile.NamedTemporaryFile(mode="w", suffix=".pkl") as f:
        retriever = DescriptionModelRetriever(
            search_index_path=f.name,
            first_stage_depth=3,
            search_depth=3,
            encoder_model_name=TINY_MODEL_NAME,
            model_descriptions_index_path="test_helpers/model_info_tiny/",
            device=torch.device("cpu"),
            use_bm25=False,
        )
        model_vectors = retriever.encode_model_descriptions(f.name)
        assert model_vectors.shape == (3, 128)


def create_test_search_index(index_file_name):
    """Utility function to create a test search index.

    This search index represents 3 models, each represented with a hand-written vector.
    Given a query of [0, 0, 1], the 3rd model will be the most similar.
    """
    mock_model_encodings = np.array([[0.9, 0, 0], [0, 0.9, 0], [0, 0, 0.9]])
    mock_lookup_indices = [0, 1, 2]
    with open(index_file_name, "wb") as f:
        pickle.dump((mock_model_encodings, mock_lookup_indices), f)


@patch(
    "prompt2model.model_retriever.description_based_retriever.encode_text",
    return_value=np.array([[0, 0, 1]]),
)
def test_retrieve_model_from_query_dual_encoder(mock_encode_text):
    """Test loading a small Tevatron model."""
    with tempfile.NamedTemporaryFile(mode="w", suffix=".pkl") as f:
        retriever = DescriptionModelRetriever(
            search_index_path=f.name,
            first_stage_depth=3,
            search_depth=3,
            encoder_model_name=TINY_MODEL_NAME,
            model_descriptions_index_path="test_helpers/model_info_tiny/",
            use_bm25=False,
            use_HyDE=False,
        )
        indexed_models = retriever.model_infos
        create_test_search_index(f.name)

        mock_prompt = MockPromptSpec(task_type=TaskType.TEXT_GENERATION)
        top_model_names = retriever.retrieve(mock_prompt)
        assert mock_encode_text.call_count == 1
        # The 3rd item in the index is the closest to the query.
        assert top_model_names[0] == indexed_models[2].name
        # The other two models should be returned later in the search results, but in
        # no particular order.}")
        assert indexed_models[0].name in top_model_names[1:]
        assert indexed_models[1].name in top_model_names[1:]


def create_test_search_index_class_method(self, index_file_name):
    """Utility function to create a test search index as a simulated class method."""
    _ = self
    create_test_search_index(index_file_name)


@patch.object(
    DescriptionModelRetriever,
    "encode_model_descriptions",
    new=create_test_search_index_class_method,
)
@patch(
    "prompt2model.model_retriever.description_based_retriever.encode_text",
    return_value=np.array([[0, 0, 1]]),
)
def test_retrieve_model_when_no_search_index_is_found(mock_encode_text):
    """Test model retrieval when there's no search index found."""
    with tempfile.TemporaryDirectory() as tempdir:
        temporary_file = os.path.join(tempdir, "search_index.pkl")
        retriever = DescriptionModelRetriever(
            search_index_path=temporary_file,
            first_stage_depth=3,
            search_depth=3,
            encoder_model_name=TINY_MODEL_NAME,
            model_descriptions_index_path="test_helpers/model_info_tiny/",
            use_bm25=False,
        )
        indexed_models = retriever.model_infos

        mock_prompt = MockPromptSpec(task_type=TaskType.TEXT_GENERATION)
        top_model_names = retriever.retrieve(mock_prompt)
        assert mock_encode_text.call_count == 1
        # The 3rd item in the index is the closest to the query.
        assert top_model_names[0] == indexed_models[2].name
        # The other two models should be returned later in the search results, but in
        # no particular order.}")
        assert indexed_models[0].name in top_model_names[1:]
        assert indexed_models[1].name in top_model_names[1:]


MOCK_HYPOTHETICAL_DOCUMENT = "This is a hypothetical model description."


def mock_encode_text_for_hyde(
    model_name_or_path: str,
    text_to_encode: list[str] | str | None = None,
    device: torch.device = torch.device("cpu"),
):
    """Mock encode_text to support the mocked hypothetical document generated."""
    _ = model_name_or_path, device  # suppress unused variable warnings
    if text_to_encode == MOCK_HYPOTHETICAL_DOCUMENT:
        return np.array([[0, 1, 0]])
    else:
        return np.array([[0, 0, 0.1]])


@patch(
    "prompt2model.model_retriever.description_based_retriever.encode_text",
    side_effect=mock_encode_text_for_hyde,
)
@patch(
    "prompt2model.model_retriever.description_based_retriever"
    + ".generate_hypothetical_model_description",
    return_value=MOCK_HYPOTHETICAL_DOCUMENT,
)
<<<<<<< HEAD
def test_retrieve_model_with_hyde_dual_encoder(
    mock_generate_hypothetical_doc, mock_encode_text
):
=======
def test_retrieve_model_with_hyde(mock_generate_hypothetical_doc, mock_encode_text):
>>>>>>> aecd025f
    """Test loading a small Tevatron model."""
    with tempfile.NamedTemporaryFile(mode="w", suffix=".pkl") as f:
        retriever = DescriptionModelRetriever(
            search_index_path=f.name,
<<<<<<< HEAD
            first_stage_depth=3,
            search_depth=3,
            encoder_model_name=TINY_MODEL_NAME,
            model_descriptions_index_path="test_helpers/model_info_tiny/",
            use_bm25=False,
=======
            search_depth=3,
            first_stage_depth=3,
            encoder_model_name=TINY_MODEL_NAME,
            model_descriptions_index_path="test_helpers/model_info_tiny/",
>>>>>>> aecd025f
            use_HyDE=True,
        )
        indexed_models = retriever.model_infos
        create_test_search_index(f.name)

        mock_prompt = MockPromptSpec(task_type=TaskType.TEXT_GENERATION)
        top_model_names = retriever.retrieve(mock_prompt)
        assert mock_generate_hypothetical_doc.call_count == 1
        assert mock_encode_text.call_count == 1
        # With HyDE, the hypothetical document encoding should match the 2rd document
        # in our index. Without HyDE, the mocked query encoding would actually be
        # closest to the 3rd document in our index.
        assert top_model_names[0] == indexed_models[1].name
        # The other two models should be returned later in the search results, but in
        # no particular order.
        assert indexed_models[0].name in top_model_names[1:]
        assert indexed_models[2].name in top_model_names[1:]<|MERGE_RESOLUTION|>--- conflicted
+++ resolved
@@ -152,29 +152,18 @@
     + ".generate_hypothetical_model_description",
     return_value=MOCK_HYPOTHETICAL_DOCUMENT,
 )
-<<<<<<< HEAD
 def test_retrieve_model_with_hyde_dual_encoder(
     mock_generate_hypothetical_doc, mock_encode_text
 ):
-=======
-def test_retrieve_model_with_hyde(mock_generate_hypothetical_doc, mock_encode_text):
->>>>>>> aecd025f
     """Test loading a small Tevatron model."""
     with tempfile.NamedTemporaryFile(mode="w", suffix=".pkl") as f:
         retriever = DescriptionModelRetriever(
             search_index_path=f.name,
-<<<<<<< HEAD
-            first_stage_depth=3,
-            search_depth=3,
-            encoder_model_name=TINY_MODEL_NAME,
-            model_descriptions_index_path="test_helpers/model_info_tiny/",
-            use_bm25=False,
-=======
             search_depth=3,
             first_stage_depth=3,
             encoder_model_name=TINY_MODEL_NAME,
             model_descriptions_index_path="test_helpers/model_info_tiny/",
->>>>>>> aecd025f
+            use_bm25=False,
             use_HyDE=True,
         )
         indexed_models = retriever.model_infos
