"""Testing description-based model retriever."""

from __future__ import annotations  # noqa FI58

import os
import pickle
import shutil
import tempfile
from unittest.mock import patch

import numpy as np
import torch

from prompt2model.model_retriever import DescriptionModelRetriever
from prompt2model.prompt_parser import MockPromptSpec, TaskType

TINY_MODEL_NAME = "google/bert_uncased_L-2_H-128_A-2"


def test_initialize_model_retriever():
    """Test loading a small Tevatron model."""
    with tempfile.NamedTemporaryFile(mode="w", suffix=".json") as f:
        retriever = DescriptionModelRetriever(
            search_index_path=f.name,
            search_depth=3,
            encoder_model_name=TINY_MODEL_NAME,
            model_descriptions_index_path="test_helpers/model_info_tiny/",
            use_bm25=False,
        )
        # This tiny directory of HuggingFace models contains 3 models.
        assert len(retriever.model_infos) == 3


def test_encode_model_retriever():
    """Test loading a small Tevatron model."""
    with tempfile.NamedTemporaryFile(mode="w", suffix=".pkl") as f:
        retriever = DescriptionModelRetriever(
            search_index_path=f.name,
            first_stage_depth=3,
            search_depth=3,
            encoder_model_name=TINY_MODEL_NAME,
            model_descriptions_index_path="test_helpers/model_info_tiny/",
            device=torch.device("cpu"),
            use_bm25=False,
        )
        model_vectors = retriever.encode_model_descriptions(f.name)
        assert model_vectors.shape == (3, 128)


def create_test_search_index(index_file_name):
    """Utility function to create a test search index.

    This search index represents 3 models, each represented with a hand-written vector.
    Given a query of [0, 0, 1], the 3rd model will be the most similar.
    """
    mock_model_encodings = np.array([[0.9, 0, 0], [0, 0.9, 0], [0, 0, 0.9]])
    mock_lookup_indices = [0, 1, 2]
    with open(index_file_name, "wb") as f:
        pickle.dump((mock_model_encodings, mock_lookup_indices), f)


@patch(
    "prompt2model.model_retriever.description_based_retriever.encode_text",
    return_value=np.array([[0, 0, 1]]),
)
def test_retrieve_model_from_query_dual_encoder(mock_encode_text):
    """Test loading a small Tevatron model."""
    with tempfile.NamedTemporaryFile(mode="w", suffix=".pkl") as f:
        retriever = DescriptionModelRetriever(
            search_index_path=f.name,
            first_stage_depth=3,
            search_depth=3,
            encoder_model_name=TINY_MODEL_NAME,
            model_descriptions_index_path="test_helpers/model_info_tiny/",
            use_bm25=False,
            use_HyDE=False,
        )
        indexed_models = retriever.model_infos
        create_test_search_index(f.name)

        mock_prompt = MockPromptSpec(task_type=TaskType.TEXT_GENERATION)
        top_model_names = retriever.retrieve(mock_prompt)
        assert mock_encode_text.call_count == 1
        # The 3rd item in the index is the closest to the query.
        assert top_model_names[0] == indexed_models[2].name
        # The other two models should be returned later in the search results, but in
        # no particular order.}")
        assert indexed_models[0].name in top_model_names[1:]
        assert indexed_models[1].name in top_model_names[1:]


def create_test_search_index_class_method(self, index_file_name):
    """Utility function to create a test search index as a simulated class method."""
    _ = self
    create_test_search_index(index_file_name)


@patch.object(
    DescriptionModelRetriever,
    "encode_model_descriptions",
    new=create_test_search_index_class_method,
)
@patch(
    "prompt2model.model_retriever.description_based_retriever.encode_text",
    return_value=np.array([[0, 0, 1]]),
)
def test_retrieve_model_when_no_search_index_is_found(mock_encode_text):
    """Test model retrieval when there's no search index found."""
    with tempfile.TemporaryDirectory() as tempdir:
        temporary_file = os.path.join(tempdir, "search_index.pkl")
        retriever = DescriptionModelRetriever(
            search_index_path=temporary_file,
            first_stage_depth=3,
            search_depth=3,
            encoder_model_name=TINY_MODEL_NAME,
            model_descriptions_index_path="test_helpers/model_info_tiny/",
            use_bm25=False,
        )
        indexed_models = retriever.model_infos

        mock_prompt = MockPromptSpec(task_type=TaskType.TEXT_GENERATION)
        top_model_names = retriever.retrieve(mock_prompt)
        assert mock_encode_text.call_count == 1
        # The 3rd item in the index is the closest to the query.
        assert top_model_names[0] == indexed_models[2].name
        # The other two models should be returned later in the search results, but in
        # no particular order.}")
        assert indexed_models[0].name in top_model_names[1:]
        assert indexed_models[1].name in top_model_names[1:]


MOCK_HYPOTHETICAL_DOCUMENT = "This is a hypothetical model description."


def mock_encode_text_for_hyde(
    model_name_or_path: str,
    text_to_encode: list[str] | str | None = None,
    device: torch.device = torch.device("cpu"),
):
    """Mock encode_text to support the mocked hypothetical document generated."""
    _ = model_name_or_path, device  # suppress unused variable warnings
    if text_to_encode == MOCK_HYPOTHETICAL_DOCUMENT:
        return np.array([[0, 1, 0]])
    else:
        return np.array([[0, 0, 0.1]])


@patch(
    "prompt2model.model_retriever.description_based_retriever.encode_text",
    side_effect=mock_encode_text_for_hyde,
)
@patch(
    "prompt2model.model_retriever.description_based_retriever"
    + ".generate_hypothetical_model_description",
    return_value=MOCK_HYPOTHETICAL_DOCUMENT,
)
def test_retrieve_model_with_hyde_dual_encoder(
    mock_generate_hypothetical_doc, mock_encode_text
):
    """Test loading a small Tevatron model."""
    with tempfile.NamedTemporaryFile(mode="w", suffix=".pkl") as f:
        retriever = DescriptionModelRetriever(
            search_index_path=f.name,
<<<<<<< HEAD
            first_stage_depth=3,
            search_depth=3,
=======
            search_depth=3,
            first_stage_depth=3,
>>>>>>> 648f982e
            encoder_model_name=TINY_MODEL_NAME,
            model_descriptions_index_path="test_helpers/model_info_tiny/",
            use_bm25=False,
            use_HyDE=True,
        )
        indexed_models = retriever.model_infos
        create_test_search_index(f.name)

        mock_prompt = MockPromptSpec(task_type=TaskType.TEXT_GENERATION)
        top_model_names = retriever.retrieve(mock_prompt)
        assert mock_generate_hypothetical_doc.call_count == 1
        assert mock_encode_text.call_count == 1
        # With HyDE, the hypothetical document encoding should match the 2rd document
        # in our index. Without HyDE, the mocked query encoding would actually be
        # closest to the 3rd document in our index.
        assert top_model_names[0] == indexed_models[1].name
        # The other two models should be returned later in the search results, but in
        # no particular order.
        assert indexed_models[0].name in top_model_names[1:]
<<<<<<< HEAD
        assert indexed_models[2].name in top_model_names[1:]
=======
        assert indexed_models[2].name in top_model_names[1:]


def test_construct_bm25_index_when_no_index_exists():
    """Test that construct_bm25_index creates a BM25 search index on disk."""
    retriever = DescriptionModelRetriever(
        first_stage_depth=3,
        search_depth=3,
        model_descriptions_index_path="test_helpers/model_info_tiny/",
        use_bm25=True,
        bm25_index_name="missing-index",
        use_HyDE=False,
    )
    assert retriever.bm25_index_exists() is False
    retriever.construct_bm25_index(retriever.model_infos)
    assert retriever.bm25_index_exists() is True
    # Clear search index from disk.
    shutil.rmtree(retriever.search_index_path)


def test_retrieve_bm25_when_index_exists():
    """Test model retrieval with BM25 after manually constructing a search index."""
    retriever = DescriptionModelRetriever(
        first_stage_depth=3,
        search_depth=3,
        model_descriptions_index_path="test_helpers/model_info_tiny/",
        use_bm25=True,
        bm25_index_name="missing-index-2",
        use_HyDE=False,
    )
    retriever.construct_bm25_index(retriever.model_infos)
    assert retriever.bm25_index_exists() is True

    mock_prompt = MockPromptSpec(task_type=TaskType.TEXT_GENERATION)
    mock_prompt._instruction = "text generator"
    # Retrieve models after constructing the search index.
    top_model_names = retriever.retrieve(mock_prompt)

    # This query only has term overlap with one model description - t5-base,
    # who's model description is "text to text generator".
    # Therefore that should be the only model we return.
    assert len(top_model_names) == 1
    assert top_model_names[0] == "t5-base"
    # Clear search index from disk.
    shutil.rmtree(retriever.search_index_path)


def test_retrieve_bm25_when_no_index_exists():
    """Test model retrieval with BM25 without a pre-existing search index."""
    retriever = DescriptionModelRetriever(
        first_stage_depth=3,
        search_depth=3,
        model_descriptions_index_path="test_helpers/model_info_tiny/",
        use_bm25=True,
        bm25_index_name="missing-index-3",
        use_HyDE=False,
    )
    assert retriever.bm25_index_exists() is False

    mock_prompt = MockPromptSpec(task_type=TaskType.TEXT_GENERATION)
    mock_prompt._instruction = "text generator"
    # Retrieve models without constructing the search index beforehand.
    top_model_names = retriever.retrieve(mock_prompt)
    # The index will be constructed after calling retriever.retrieve, even if
    # no search index existed before.
    assert retriever.bm25_index_exists() is True

    # This query only has term overlap with one model description - t5-base,
    # who's model description is "text to text generator".
    # Therefore that should be the only model we return.
    assert len(top_model_names) == 1
    assert top_model_names[0] == "t5-base"
    # Clear search index from disk.
    shutil.rmtree(retriever.search_index_path)
>>>>>>> 648f982e
<|MERGE_RESOLUTION|>--- conflicted
+++ resolved
@@ -161,13 +161,8 @@
     with tempfile.NamedTemporaryFile(mode="w", suffix=".pkl") as f:
         retriever = DescriptionModelRetriever(
             search_index_path=f.name,
-<<<<<<< HEAD
-            first_stage_depth=3,
-            search_depth=3,
-=======
-            search_depth=3,
-            first_stage_depth=3,
->>>>>>> 648f982e
+            search_depth=3,
+            first_stage_depth=3,
             encoder_model_name=TINY_MODEL_NAME,
             model_descriptions_index_path="test_helpers/model_info_tiny/",
             use_bm25=False,
@@ -187,9 +182,6 @@
         # The other two models should be returned later in the search results, but in
         # no particular order.
         assert indexed_models[0].name in top_model_names[1:]
-<<<<<<< HEAD
-        assert indexed_models[2].name in top_model_names[1:]
-=======
         assert indexed_models[2].name in top_model_names[1:]
 
 
@@ -263,5 +255,4 @@
     assert len(top_model_names) == 1
     assert top_model_names[0] == "t5-base"
     # Clear search index from disk.
-    shutil.rmtree(retriever.search_index_path)
->>>>>>> 648f982e
+    shutil.rmtree(retriever.search_index_path)