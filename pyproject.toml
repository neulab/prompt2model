--- conflicted
+++ resolved
@@ -38,12 +38,9 @@
     "scikit-learn==1.2.2",
     "tiktoken==0.4.0",
     "zeno_build==0.0.5",
-<<<<<<< HEAD
-    "toml==0.10.2"
-=======
+    "toml==0.10.2",
     "pyfiglet==0.8.post1",
     "termcolor==2.3.0",
->>>>>>> fa3a015f
 ]
 
 dynamic = ["version"]
