[build-system]
requires = [
    "hatchling",
]
build-backend = "hatchling.build"

[project]
name = "prompt2model"
authors = [
    {name = "Vijay Viswanathan", email = "vijayv@andrew.cmu.edu"},
]
description = "A library for distilling models from prompts."
readme = "README.md"
repository = "https://github.com/viswavi/prompt2model"
requires-python = ">=3.8"
license = {file = "LICENSE"}
classifiers = [
    "Programming Language :: Python :: 3.9",
    "Programming Language :: Python :: 3.10",
    "Programming Language :: Python :: 3.11",
]
dependencies = [
    "datasets==2.11.0",
    "gradio==3.24.1",
<<<<<<< HEAD
    "torch==2.0.0",
    "pytest==7.3.1",
=======
    "pandas==1.5.3",
    "torch==2.0.0",
    "transformers==4.24.0",
>>>>>>> 077f435d
]

dynamic = ["version"]

[project.optional-dependencies]
test = [
    "pytest>=6.0.0",
]

[tool.hatch.build]
include = [
    "*.py",
]
exclude = [
    "*_test.py",
    "test_*.py",
]
only-packages = true

[tool.hatch.build.targets.wheel]
packages = ["prompt2model"]

[tool.hatch.version]
path = "prompt2model/version.py"<|MERGE_RESOLUTION|>--- conflicted
+++ resolved
@@ -20,16 +20,12 @@
     "Programming Language :: Python :: 3.11",
 ]
 dependencies = [
+    "transformers==4.24.0",
     "datasets==2.11.0",
+    "pandas==1.5.3",
     "gradio==3.24.1",
-<<<<<<< HEAD
     "torch==2.0.0",
     "pytest==7.3.1",
-=======
-    "pandas==1.5.3",
-    "torch==2.0.0",
-    "transformers==4.24.0",
->>>>>>> 077f435d
 ]
 
 dynamic = ["version"]
