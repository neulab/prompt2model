--- conflicted
+++ resolved
@@ -36,16 +36,13 @@
     "faiss-cpu==1.7.4",
     "mdtex2html==1.2.0",
     "scikit-learn==1.2.2",
-<<<<<<< HEAD
     "tiktoken==0.4.0",
     "zeno_build==0.0.5",
     "pyfiglet==0.8.post1",
     "termcolor==2.3.0",
     "jsonlines==3.1.0",
     "streamlit==1.25.0",
-=======
     "retriv==0.2.1",
->>>>>>> ecdd9839
 ]
 
 dynamic = ["version"]
