--- conflicted
+++ resolved
@@ -37,11 +37,8 @@
     "mdtex2html==1.2.0",
     "scikit-learn==1.2.2",
     "retriv==0.2.1",
-<<<<<<< HEAD
-=======
     "tiktoken==0.4.0",
     "aiolimiter==1.1.0",
->>>>>>> 648f982e
 ]
 
 dynamic = ["version"]
