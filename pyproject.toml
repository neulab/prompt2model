--- conflicted
+++ resolved
@@ -33,11 +33,8 @@
     "evaluate==0.4.0",
     "tevatron==0.1.0",
     "faiss-cpu==1.7.4",
-<<<<<<< HEAD
-    "mdtex2html==1.2.0"
-=======
-    "scikit-learn==1.2.2"
->>>>>>> f89c01ed
+    "mdtex2html==1.2.0",
+    "scikit-learn==1.2.2",
 ]
 
 dynamic = ["version"]
