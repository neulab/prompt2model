--- conflicted
+++ resolved
@@ -9,14 +9,7 @@
     UnknownGpt3Exception,
     mock_batch_openai_response_identical_completions,
 )
-<<<<<<< HEAD
-from test_helpers.mock_retrieval import (
-    create_test_search_index,
-    create_test_search_index_class_method,
-)
-=======
 from test_helpers.mock_retrieval import create_test_search_index
->>>>>>> f6c3949f
 from test_helpers.model_and_tokenizer import (
     create_gpt2_model_and_tokenizer,
     create_t5_model_and_tokenizer,
@@ -29,10 +22,6 @@
     "create_gpt2_model_and_tokenizer",
     "create_t5_model_and_tokenizer",
     "create_test_search_index",
-<<<<<<< HEAD
-    "create_test_search_index_class_method",
-=======
->>>>>>> f6c3949f
     "mock_batch_openai_response_identical_completions",
     "are_dataset_dicts_identical",
     "are_datasets_identical",
