"""Tools for creating a GPT-2 model with padding tokenizer."""

from collections import namedtuple

from transformers import AutoModelForCausalLM, AutoTokenizer

Gpt2ModelAndTokenizer = namedtuple("Gpt2ModelAndTokenizer", ["model", "tokenizer"])


def create_gpt2_model_and_tokenizer() -> Gpt2ModelAndTokenizer:
    """Create a GPT2 model with its padding tokenizer for batched input.

    Returns:
        Gpt2ModelAndTokenizer: A namedtuple with model and tokenizer.
    """
<<<<<<< HEAD
    gpt2_model = AutoModelForCausalLM.from_pretrained("gpt2")
    gpt2_tokenizer = AutoTokenizer.from_pretrained("gpt2", padding_side="left")
=======
    gpt2_model = AutoModelForCausalLM.from_pretrained("sshleifer/tiny-gpt2")
    gpt2_tokenizer = AutoTokenizer.from_pretrained("sshleifer/tiny-gpt2")
>>>>>>> aa0a1fb0
    if gpt2_tokenizer.pad_token is None:
        gpt2_tokenizer.pad_token = gpt2_tokenizer.eos_token
    if gpt2_model.config.pad_token_id is None:
        gpt2_model.config.pad_token_id = gpt2_tokenizer.eos_token_id
    return Gpt2ModelAndTokenizer(gpt2_model, gpt2_tokenizer)<|MERGE_RESOLUTION|>--- conflicted
+++ resolved
@@ -13,13 +13,8 @@
     Returns:
         Gpt2ModelAndTokenizer: A namedtuple with model and tokenizer.
     """
-<<<<<<< HEAD
-    gpt2_model = AutoModelForCausalLM.from_pretrained("gpt2")
-    gpt2_tokenizer = AutoTokenizer.from_pretrained("gpt2", padding_side="left")
-=======
     gpt2_model = AutoModelForCausalLM.from_pretrained("sshleifer/tiny-gpt2")
     gpt2_tokenizer = AutoTokenizer.from_pretrained("sshleifer/tiny-gpt2")
->>>>>>> aa0a1fb0
     if gpt2_tokenizer.pad_token is None:
         gpt2_tokenizer.pad_token = gpt2_tokenizer.eos_token
     if gpt2_model.config.pad_token_id is None:
