"""Tools for mocking OpenAI API responses (for testing purposes)."""

from __future__ import annotations  # noqa FI58


class MockCompletion:
    """Mock openai completion object."""

<<<<<<< HEAD
    def __init__(self, content: str | None = None, responses_per_request: int = 1):
=======
    def __init__(self, content: str, responses_per_request: int = 1):
>>>>>>> 6172deda
        """Initialize a new instance of `MockCompletion` class.

        Args:
            content: The mocked content to be returned, i.e.,
<<<<<<< HEAD
                `json.dumps({"comment": "This is a great movie!",
                "label": 1})`.
            responses_per_request: Number of responses
                for each request.
        """
        # We generate 5 identical responses for each API call by default.
        if content is not None:
            # Mock an OpenAI ChatCompletion with identical responses.
            self.choices = [{"message": {"content": content}}] * responses_per_request
        else:
            # Mock an OpenAI ChatCompletion with different responses.
            # Only used in mock_batch_openai_response_with_different_completion.
            # The choice will be replaced later in the function.
            self.choices = []
=======
            `json.dumps({"comment": "This is a great movie!",
            "label": 1})`.
            responses_per_request: Number of responses for each request.
        """
        # We generate 5 responses for each API call.
        self.choices = [{"message": {"content": content}}] * responses_per_request
>>>>>>> 6172deda

    def __repr__(self):
        """Return a string representation.

        Returns:
            _string: A string representation of the object, including its choices.
        """
        _string = f"<MockObject choices={self.choices}>"
        return _string


def mock_one_openai_response(
    prompt: str,
    temperature: float,
    presence_penalty: float,
    frequency_penalty: float,
    content: str,
) -> MockCompletion:
    """Generate a mock completion object containing a choice with example content.

    This function creates a `MockCompletion`
    object with a `content` attribute set to an LLM completion string.

    Args:
        prompt: A mocked prompt that won't be used.
        temperature: A mocked temperature.
        presence_penalty: A mocked presence penalty.
        frequency_penalty: A mocked frequency penalty.
        content: The example string to be returned.

    Returns:
        A mock completion object simulating an OpenAI ChatCompletion API response.
    """
    _ = prompt, temperature, presence_penalty, frequency_penalty
    mock_completion = MockCompletion(content=content)
    return mock_completion


def mock_batch_openai_response_with_identical_completions(
    prompts: list[str],
    content: str,
    temperature: float,
    presence_penalty: float = 0,
    frequency_penalty: float = 0,
    responses_per_request: int = 5,
    requests_per_minute: int = 80,
) -> list[MockCompletion]:
    """Generate a batch of mock completion objects.

        This function creates a batch of `MockCompletion`
        object with a `content` attribute set to an LLM completion string.

    Args:
        prompts: A batch of mocked prompts that won't be used.
        content: The example string to be returned.
        temperature: A mocked temperature.
        presence_penalty: A mocked presence penalty.
        frequency_penalty: A mocked frequency penalty.
        responses_per_request: Number of responses for each request.
        requests_per_minute: Number of requests per minute to allow.

    Returns:
        A mock completion object simulating an OpenAI ChatCompletion API response.
    """
    _ = prompts, temperature, presence_penalty, frequency_penalty, requests_per_minute
    mock_completions = [
        MockCompletion(content=content, responses_per_request=responses_per_request)
        for _ in prompts
    ]
    return mock_completions<|MERGE_RESOLUTION|>--- conflicted
+++ resolved
@@ -6,16 +6,11 @@
 class MockCompletion:
     """Mock openai completion object."""
 
-<<<<<<< HEAD
     def __init__(self, content: str | None = None, responses_per_request: int = 1):
-=======
-    def __init__(self, content: str, responses_per_request: int = 1):
->>>>>>> 6172deda
         """Initialize a new instance of `MockCompletion` class.
 
         Args:
             content: The mocked content to be returned, i.e.,
-<<<<<<< HEAD
                 `json.dumps({"comment": "This is a great movie!",
                 "label": 1})`.
             responses_per_request: Number of responses
@@ -30,14 +25,6 @@
             # Only used in mock_batch_openai_response_with_different_completion.
             # The choice will be replaced later in the function.
             self.choices = []
-=======
-            `json.dumps({"comment": "This is a great movie!",
-            "label": 1})`.
-            responses_per_request: Number of responses for each request.
-        """
-        # We generate 5 responses for each API call.
-        self.choices = [{"message": {"content": content}}] * responses_per_request
->>>>>>> 6172deda
 
     def __repr__(self):
         """Return a string representation.
@@ -87,7 +74,7 @@
 ) -> list[MockCompletion]:
     """Generate a batch of mock completion objects.
 
-        This function creates a batch of `MockCompletion`
+        This function creat es a batch of `MockCompletion`
         object with a `content` attribute set to an LLM completion string.
 
     Args:
